# Amazon Ads
This page contains the setup guide and reference information for the Amazon Ads source connector.

## Prerequisites

* Client ID
* Client Secret
* Refresh Token
* Region
* Start Date (Optional)
* Profile IDs (Optional)

## Setup guide
### Step 1: Set up Amazon Ads
Create an [Amazon user](https://www.amazon.com) with access to [Amazon Ads account](https://advertising.amazon.com).

<!-- env:oss -->
**For Airbyte Open Source:**
To use the [Amazon Ads API](https://advertising.amazon.com/API/docs/en-us), you must first complete the [onboarding process](https://advertising.amazon.com/API/docs/en-us/setting-up/overview). The onboarding process has several steps and may take several days to complete. After completing all steps you will have to get Amazon client application `Client ID`, `Client Secret` and `Refresh Token`.
<!-- /env:oss -->

### Step 2: Set up the Amazon Ads connector in Airbyte

<!-- env:cloud -->
**For Airbyte Cloud:**

1. [Log into your Airbyte Cloud](https://cloud.airbyte.com/workspaces) account.
2. In the left navigation bar, click **Sources**. In the top-right corner, click **+ new source**.
3. On the source setup page, select **Amazon Ads** from the Source type dropdown and enter a name for this connector.
4. Click `Authenticate your Amazon Ads account`.
5. Log in and Authorize to the Amazon account.
6. Select **Region** to pull data from **North America (NA)**, **Europe (EU)**, **Far East (FE)**. See [docs](https://advertising.amazon.com/API/docs/en-us/info/api-overview#api-endpoints) for more details.
7. **Start Date (Optional)** is used for generating reports starting from the specified start date. Should be in YYYY-MM-DD format and not more than 60 days in the past. If not specified today's date is used. The date is treated in the timezone of the processed profile.
8. **Profile IDs (Optional)** you want to fetch data for. See [docs](https://advertising.amazon.com/API/docs/en-us/concepts/authorization/profiles) for more details.
9. Click `Set up source`.
<!-- /env:cloud -->

<!-- env:oss -->
**For Airbyte Open Source:**

1. **Client ID** of your Amazon Ads developer application. See [onboarding process](https://advertising.amazon.com/API/docs/en-us/setting-up/overview) for more details.
2. **Client Secret** of your Amazon Ads developer application. See [onboarding process](https://advertising.amazon.com/API/docs/en-us/setting-up/overview) for more details.
3. **Refresh Token**. See [onboarding process](https://advertising.amazon.com/API/docs/en-us/setting-up/overview) for more details.
<!-- /env:oss -->

## Supported sync modes
The Amazon Ads source connector supports the following [sync modes](https://docs.airbyte.com/cloud/core-concepts/#connection-sync-mode):
 - Full Refresh
 - Incremental

## Supported Streams
This source is capable of syncing the following streams:

* [Profiles](https://advertising.amazon.com/API/docs/en-us/reference/2/profiles#/Profiles)
* [Sponsored Brands Campaigns](https://advertising.amazon.com/API/docs/en-us/sponsored-brands/3-0/openapi#/Campaigns)
* [Sponsored Brands Ad groups](https://advertising.amazon.com/API/docs/en-us/sponsored-brands/3-0/openapi#/Ad%20groups)
* [Sponsored Brands Keywords](https://advertising.amazon.com/API/docs/en-us/sponsored-brands/3-0/openapi#/Keywords)
* [Sponsored Display Campaigns](https://advertising.amazon.com/API/docs/en-us/sponsored-display/3-0/openapi#/Campaigns)
* [Sponsored Display Ad groups](https://advertising.amazon.com/API/docs/en-us/sponsored-display/3-0/openapi#/Ad%20groups)
* [Sponsored Display Product Ads](https://advertising.amazon.com/API/docs/en-us/sponsored-display/3-0/openapi#/Product%20ads)
* [Sponsored Display Targetings](https://advertising.amazon.com/API/docs/en-us/sponsored-display/3-0/openapi#/Targeting)
* [Sponsored Display Creatives](https://advertising.amazon.com/API/docs/en-us/sponsored-display/3-0/openapi#/Creatives)
* [Sponsored Products Campaigns](https://advertising.amazon.com/API/docs/en-us/sponsored-display/3-0/openapi#/Campaigns)
* [Sponsored Products Ad groups](https://advertising.amazon.com/API/docs/en-us/sponsored-products/2-0/openapi#/Ad%20groups)
* [Sponsored Products Keywords](https://advertising.amazon.com/API/docs/en-us/sponsored-products/2-0/openapi#/Keywords)
* [Sponsored Products Negative keywords](https://advertising.amazon.com/API/docs/en-us/sponsored-products/2-0/openapi#/Negative%20keywords)
* [Sponsored Products Ads](https://advertising.amazon.com/API/docs/en-us/sponsored-products/2-0/openapi#/Product%20ads)
* [Sponsored Products Targetings](https://advertising.amazon.com/API/docs/en-us/sponsored-products/2-0/openapi#/Product%20targeting)
* [Brands Reports](https://advertising.amazon.com/API/docs/en-us/reference/sponsored-brands/2/reports)
* [Brand Video Reports](https://advertising.amazon.com/API/docs/en-us/reference/sponsored-brands/2/reports)
* [Display Reports](https://advertising.amazon.com/API/docs/en-us/sponsored-display/3-0/openapi#/Reports) (Contextual targeting only)
* [Products Reports](https://advertising.amazon.com/API/docs/en-us/sponsored-products/2-0/openapi#/Reports)
* [Attribution Reports](https://advertising.amazon.com/API/docs/en-us/amazon-attribution-prod-3p/#/)

## Connector-specific features and highlights

All the reports are generated relative to the target profile' timezone.

## Performance considerations

Information about expected report generation waiting time you may find [here](https://advertising.amazon.com/API/docs/en-us/get-started/developer-notes).

### Data type mapping

| Integration Type         | Airbyte Type |
|:-------------------------|:-------------|
| `string`                 | `string`     |
| `int`, `float`, `number` | `number`     |
| `date`                   | `date`       |
| `datetime`               | `datetime`   |
| `array`                  | `array`      |
| `object`                 | `object`     |

## CHANGELOG

| Version | Date       | Pull Request                                             | Subject                                                                                                         |
|:--------|:-----------|:---------------------------------------------------------|:----------------------------------------------------------------------------------------------------------------|
<<<<<<< HEAD
| 1.1.0   | 2023-05-17 | [25913](https://github.com/airbytehq/airbyte/pull/*****) | Add Stream `DisplayCreatives`                                                                                   |
=======
| 1.1.0   | 2023-04-22 | [25412](https://github.com/airbytehq/airbyte/pull/25412) | Add missing reporting metrics                                                                                   |
>>>>>>> 75a7fc66
| 1.0.6   | 2023-05-09 | [25913](https://github.com/airbytehq/airbyte/pull/25913) | Small schema fixes                                                                                              |
| 1.0.5   | 2023-05-08 | [25885](https://github.com/airbytehq/airbyte/pull/25885) | Improve error handling for attribution_report(s) streams                                                        |
| 1.0.4   | 2023-05-04 | [25792](https://github.com/airbytehq/airbyte/pull/25792) | Add availability strategy for basic streams (not including report streams)                                      |
| 1.0.3   | 2023-04-13 | [25146](https://github.com/airbytehq/airbyte/pull/25146) | Validate pk for reports when expected pk is not returned                                                        |
| 1.0.2   | 2023-02-03 | [22355](https://github.com/airbytehq/airbyte/pull/22355) | Migrate `products_report` stream to API v3                                                                      |
| 1.0.1   | 2022-11-01 | [18677](https://github.com/airbytehq/airbyte/pull/18677) | Add optional config report_record_types                                                                         |
| 1.0.0   | 2023-01-30 | [21677](https://github.com/airbytehq/airbyte/pull/21677) | Fix bug with non-unique primary keys in report streams. Add asins_keywords and asins_targets                    |
| 0.1.29  | 2023-01-27 | [22038](https://github.com/airbytehq/airbyte/pull/22038) | Set `AvailabilityStrategy` for streams explicitly to `None`                                                     |
| 0.1.28  | 2023-01-18 | [19491](https://github.com/airbytehq/airbyte/pull/19491) | Add option to customize look back window value                                                                  |
| 0.1.27  | 2023-01-05 | [21082](https://github.com/airbytehq/airbyte/pull/21082) | Fix bug with handling: "Report date is too far in the past." - partial revert of #20662                         |
| 0.1.26  | 2022-12-19 | [20662](https://github.com/airbytehq/airbyte/pull/20662) | Fix bug with handling: "Report date is too far in the past."                                                    |
| 0.1.25  | 2022-11-08 | [18985](https://github.com/airbytehq/airbyte/pull/18985) | Remove "report_wait_timeout", "report_generation_max_retries" from config                                       |
| 0.1.24  | 2022-10-19 | [17475](https://github.com/airbytehq/airbyte/pull/17475) | Add filters for state on brand, product and display campaigns                                                   |
| 0.1.23  | 2022-09-06 | [16342](https://github.com/airbytehq/airbyte/pull/16342) | Add attribution reports                                                                                         |
| 0.1.22  | 2022-09-28 | [17304](https://github.com/airbytehq/airbyte/pull/17304) | Migrate to per-stream state.                                                                                    |
| 0.1.21  | 2022-09-27 | [17202](https://github.com/airbytehq/airbyte/pull/17202) | Improved handling if known reporting errors                                                                     |
| 0.1.20  | 2022-09-08 | [16453](https://github.com/airbytehq/airbyte/pull/16453) | Increase `report_wait_timeout` 30 -> 60 minutes                                                                 |
| 0.1.19  | 2022-08-31 | [16191](https://github.com/airbytehq/airbyte/pull/16191) | Improved connector's input configuration validation                                                             |
| 0.1.18  | 2022-08-25 | [15951](https://github.com/airbytehq/airbyte/pull/15951) | Skip API error "Tactic T00020 is not supported for report API in marketplace A1C3SOZRARQ6R3."                   |
| 0.1.17  | 2022-08-24 | [15921](https://github.com/airbytehq/airbyte/pull/15921) | Skip API error "Report date is too far in the past."                                                            |
| 0.1.16  | 2022-08-23 | [15822](https://github.com/airbytehq/airbyte/pull/15822) | Set default value for 'region' if needed                                                                        |
| 0.1.15  | 2022-08-20 | [15816](https://github.com/airbytehq/airbyte/pull/15816) | Update STATE of incremental sync if no records                                                                  |
| 0.1.14  | 2022-08-15 | [15637](https://github.com/airbytehq/airbyte/pull/15637) | Generate slices by lazy evaluation                                                                              |
| 0.1.12  | 2022-08-09 | [15469](https://github.com/airbytehq/airbyte/pull/15469) | Define primary_key for all report streams                                                                       |
| 0.1.11  | 2022-07-28 | [15031](https://github.com/airbytehq/airbyte/pull/15031) | Improve report streams date-range generation                                                                    |
| 0.1.10  | 2022-07-26 | [15042](https://github.com/airbytehq/airbyte/pull/15042) | Update `additionalProperties` field to true from schemas                                                        |
| 0.1.9   | 2022-05-08 | [12541](https://github.com/airbytehq/airbyte/pull/12541) | Improve documentation for Beta                                                                                  |
| 0.1.8   | 2022-05-04 | [12482](https://github.com/airbytehq/airbyte/pull/12482) | Update input configuration copy                                                                                 |
| 0.1.7   | 2022-04-27 | [11730](https://github.com/airbytehq/airbyte/pull/11730) | Update fields in source-connectors specifications                                                               |
| 0.1.6   | 2022-04-20 | [11659](https://github.com/airbytehq/airbyte/pull/11659) | Add adId to products report                                                                                     |
| 0.1.5   | 2022-04-08 | [11430](https://github.com/airbytehq/airbyte/pull/11430) | Added support OAuth2.0                                                                                          |
| 0.1.4   | 2022-02-21 | [10513](https://github.com/airbytehq/airbyte/pull/10513) | Increasing REPORT_WAIT_TIMEOUT for supporting report generation which takes longer time                         |
| 0.1.3   | 2021-12-28 | [8388](https://github.com/airbytehq/airbyte/pull/8388)   | Add retry if recoverable error  occured for reporting stream processing                                         |
| 0.1.2   | 2021-10-01 | [6367](https://github.com/airbytehq/airbyte/pull/6461)   | Add option to pull data for different regions. Add option to choose profiles we want to pull data. Add lookback |
| 0.1.1   | 2021-09-22 | [6367](https://github.com/airbytehq/airbyte/pull/6367)   | Add seller and vendor filters to profiles stream                                                                |
| 0.1.0   | 2021-08-13 | [5023](https://github.com/airbytehq/airbyte/pull/5023)   | Initial version                                                                                                 |<|MERGE_RESOLUTION|>--- conflicted
+++ resolved
@@ -95,11 +95,8 @@
 
 | Version | Date       | Pull Request                                             | Subject                                                                                                         |
 |:--------|:-----------|:---------------------------------------------------------|:----------------------------------------------------------------------------------------------------------------|
-<<<<<<< HEAD
-| 1.1.0   | 2023-05-17 | [25913](https://github.com/airbytehq/airbyte/pull/*****) | Add Stream `DisplayCreatives`                                                                                   |
-=======
+| 1.2.0   | 2023-06-09 | [25913](https://github.com/airbytehq/airbyte/pull/26203) | Add Stream `DisplayCreatives`                                                                                   |
 | 1.1.0   | 2023-04-22 | [25412](https://github.com/airbytehq/airbyte/pull/25412) | Add missing reporting metrics                                                                                   |
->>>>>>> 75a7fc66
 | 1.0.6   | 2023-05-09 | [25913](https://github.com/airbytehq/airbyte/pull/25913) | Small schema fixes                                                                                              |
 | 1.0.5   | 2023-05-08 | [25885](https://github.com/airbytehq/airbyte/pull/25885) | Improve error handling for attribution_report(s) streams                                                        |
 | 1.0.4   | 2023-05-04 | [25792](https://github.com/airbytehq/airbyte/pull/25792) | Add availability strategy for basic streams (not including report streams)                                      |
