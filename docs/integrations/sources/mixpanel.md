--- conflicted
+++ resolved
@@ -51,19 +51,12 @@
 
 | Version | Date       | Pull Request                                             | Subject                                                                                                     |
 |:--------|:-----------|:---------------------------------------------------------|:------------------------------------------------------------------------------------------------------------|
-<<<<<<< HEAD
-| 0.1.38  | 2022-09-01 | [30090](https://github.com/airbytehq/airbyte/pull/30090) | Handle 400 error when the credentials become expired                                                        |
-| 0.1.37  | 2022-07-20 | [27932](https://github.com/airbytehq/airbyte/pull/27932) | Fix spec: change start/end date format to `date`                                                            |
-| 0.1.36  | 2022-06-27 | [27752](https://github.com/airbytehq/airbyte/pull/27752) | Partially revert version 0.1.32; Use exponential backoff;                                                   |
-| 0.1.35  | 2022-06-12 | [27252](https://github.com/airbytehq/airbyte/pull/27252) | Add should_retry False for 402 error                                                                        |
-| 0.1.34  | 2022-05-15 | [21837](https://github.com/airbytehq/airbyte/pull/21837) | Add "insert_id" field to "export" stream schema                                                             |
-=======
+| 0.1.39  | 2022-09-01 | [30090](https://github.com/airbytehq/airbyte/pull/30090) | Handle 400 error when the credentials become expired                                                        |
 | 0.1.38  | 2023-08-31 | [30028](https://github.com/airbytehq/airbyte/pull/30028) | Handle gracefully project timezone mismatch                                                                 |
 | 0.1.37  | 2023-07-20 | [27932](https://github.com/airbytehq/airbyte/pull/27932) | Fix spec: change start/end date format to `date`                                                            |
 | 0.1.36  | 2023-06-27 | [27752](https://github.com/airbytehq/airbyte/pull/27752) | Partially revert version 0.1.32; Use exponential backoff;                                                   |
 | 0.1.35  | 2023-06-12 | [27252](https://github.com/airbytehq/airbyte/pull/27252) | Add should_retry False for 402 error                                                                        |
 | 0.1.34  | 2023-05-15 | [21837](https://github.com/airbytehq/airbyte/pull/21837) | Add "insert_id" field to "export" stream schema                                                             |
->>>>>>> 9f58b73f
 | 0.1.33  | 2023-04-25 | [25543](https://github.com/airbytehq/airbyte/pull/25543) | Set should_retry for 104 error in stream export                                                             |
 | 0.1.32  | 2023-04-11 | [25056](https://github.com/airbytehq/airbyte/pull/25056) | Set HttpAvailabilityStrategy, add exponential backoff, streams export and annotations add undeclared fields |
 | 0.1.31  | 2023-02-13 | [22936](https://github.com/airbytehq/airbyte/pull/22936) | Specified date formatting in specification                                                                  |
