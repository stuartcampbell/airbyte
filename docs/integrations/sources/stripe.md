# Stripe

:::warning
Stripe API Restriction: Access to the events endpoint is [guaranteed only for the last 30 days](https://stripe.com/docs/api/events). Using the full-refresh-overwrite sync from Airbyte will delete the events data older than 30 days from your target destination.
:::

This page guides you through the process of setting up the Stripe source connector.

## Prerequisites

- Your [Stripe `Account ID`](https://dashboard.stripe.com/settings/account)
- Your [Stripe `Secret Key`](https://dashboard.stripe.com/apikeys)

## Set up the Stripe source connector

1. Log into your [Airbyte Cloud](https://cloud.airbyte.com/workspaces) or Airbyte Open Source account.
2. Click **Sources** and then click **+ New source**.
3. On the Set up the source page, select **Stripe** from the Source type dropdown.
4. Enter a name for your source.
5. For **Account ID**, enter your [Stripe `Account ID`](https://dashboard.stripe.com/settings/account).
6. For **Secret Key**, enter your [Stripe `Secret Key`](https://dashboard.stripe.com/apikeys)

   We recommend creating a secret key specifically for Airbyte to control which resources Airbyte can access. For ease of use, we recommend granting read permission to all resources and configuring which resource to replicate in the Airbyte UI. You can also use the API keys for the [test mode](https://stripe.com/docs/keys#obtain-api-keys) to try out the Stripe integration with Airbyte.

7. For **Replication start date**, enter the date in `YYYY-MM-DDTHH:mm:ssZ` format. The data added on and after this date will be replicated.
8. For **Lookback Window in days (Optional)**, select the number of days the value in days prior to the start date that you to sync your data with. If your data is updated after setting up this connector, you can use the this option to reload data from the past N days. Example: If the Replication start date is set to `2021-01-01T00:00:00Z`, then:
   - If you leave the Lookback Window in days parameter to its the default value of 0, Airbyte will sync data from the Replication start date `2021-01-01T00:00:00Z`
   - If the Lookback Window in days value is set to 1, Airbyte will consider the Replication start date to be `2020-12-31T00:00:00Z`
   - If the Lookback Window in days value is set to 7, Airbyte will sync data from `2020-12-25T00:00:00Z`
9. Click **Set up source**.

## Supported sync modes

The Stripe source connector supports the following [sync modes](https://docs.airbyte.com/cloud/core-concepts#connection-sync-modes):

- Full Refresh
- Incremental

:::note
Since the Stripe API does not allow querying objects which were updated since the last sync, the Stripe connector uses the `created` field to query for new data in your Stripe account.
:::

## Supported Streams

The Stripe source connector supports the following streams:

- [Application Fees](https://stripe.com/docs/api/application_fees) \(Incremental\)
- [Application Fee Refunds](https://stripe.com/docs/api/fee_refunds/list)
- [Authorizations](https://stripe.com/docs/api/issuing/authorizations/list) \(Incremental\)
- [Balance Transactions](https://stripe.com/docs/api/balance_transactions/list) \(Incremental\)
- [Bank accounts](https://stripe.com/docs/api/customer_bank_accounts/list)
- [Cardholders](https://stripe.com/docs/api/issuing/cardholders/list) \(Incremental\)
- [Cards](https://stripe.com/docs/api/issuing/cards/list) \(Incremental\)
- [Charges](https://stripe.com/docs/api/charges/list) \(Incremental\)
  - The `amount` column defaults to the smallest currency unit. (See [charge object](https://stripe.com/docs/api/charges/object) for more details)
- [Checkout Sessions](https://stripe.com/docs/api/checkout/sessions/list)
- [Checkout Sessions Line Items](https://stripe.com/docs/api/checkout/sessions/line_items)
- [Coupons](https://stripe.com/docs/api/coupons/list) \(Incremental\)
- [CreditNotes](https://stripe.com/docs/api/credit_notes/list) \(Full Refresh\)
- [Customer Balance Transactions](https://stripe.com/docs/api/customer_balance_transactions/list)
- [Customers](https://stripe.com/docs/api/customers/list) \(Incremental\)
  - This endpoint does not include deleted customers
- [Disputes](https://stripe.com/docs/api/disputes/list) \(Incremental\)
- [Early Fraud Warnings](https://stripe.com/docs/api/radar/early_fraud_warnings/list) \(Incremental\)
- [Events](https://stripe.com/docs/api/events/list) \(Incremental\)
  - The Stripe API does not guarantee access to events older than 30 days, so this stream will only pull events created from the 30 days prior to the initial sync and not from the Replication start date.
- [Invoice Items](https://stripe.com/docs/api/invoiceitems/list) \(Incremental\)
- [Invoice Line Items](https://stripe.com/docs/api/invoices/invoice_lines)
- [Invoices](https://stripe.com/docs/api/invoices/list) \(Incremental\)
- [Payment Intents](https://stripe.com/docs/api/payment_intents/list) \(Incremental\)
- [Payment Methods](https://stripe.com/docs/api/payment_methods/list)
- [Payouts](https://stripe.com/docs/api/payouts/list) \(Incremental\)
- [Promotion Code](https://stripe.com/docs/api/promotion_codes/list) \(Incremental\)
- [Persons](https://stripe.com/docs/api/persons/list) \(Incremental\)
- [Plans](https://stripe.com/docs/api/plans/list) \(Incremental\)
- [Prices](https://stripe.com/docs/api/prices/list) \(Incremental\)
- [Products](https://stripe.com/docs/api/products/list) \(Incremental\)
- [Refunds](https://stripe.com/docs/api/refunds/list) \(Incremental\)
- [Reviews](https://stripe.com/docs/api/radar/reviews/list) \(Incremental\)
- [SetupIntents](https://stripe.com/docs/api/setup_intents/list) \(Incremental\)
- [ShippingRates](https://stripe.com/docs/api/shipping_rates/list) \(Incremental\)
- [Subscription Items](https://stripe.com/docs/api/subscription_items/list)
- [Subscription Schedule](https://stripe.com/docs/api/subscription_schedules) \(Incremental\)
- [Subscriptions](https://stripe.com/docs/api/subscriptions/list) \(Incremental\)
- [Transactions](https://stripe.com/docs/api/transfers/list) \(Incremental\)
- [Transfers](https://stripe.com/docs/api/transfers/list) \(Incremental\)
- [Transfer Reversals](https://stripe.com/docs/api/transfer_reversals/list)
- [Accounts](https://stripe.com/docs/api/accounts/list) \(Incremental\)
- [Setup Attempts](https://stripe.com/docs/api/setup_attempts/list) \(Incremental\)
- [Usage Records](https://stripe.com/docs/api/usage_records/subscription_item_summary_list)
- [TopUps](https://stripe.com/docs/api/topups/list) \(Incremental\)
- [Files](https://stripe.com/docs/api/files/list) \(Incremental\)
- [FileLinks](https://stripe.com/docs/api/file_links/list) \(Incremental\)

### Data type mapping

The [Stripe API](https://stripe.com/docs/api) uses the same [JSONSchema](https://json-schema.org/understanding-json-schema/reference/index.html) types that Airbyte uses internally \(`string`, `date-time`, `object`, `array`, `boolean`, `integer`, and `number`\), so no type conversions are performed for the Stripe connector.

### Performance considerations

The Stripe connector should not run into Stripe API limitations under normal usage. [Create an issue](https://github.com/airbytehq/airbyte/issues) if you see any rate limit issues that are not automatically retried successfully.

## Changelog

| Version | Date       | Pull Request                                             | Subject                                                                                                                                              |
|:--------|:-----------| :------------------------------------------------------- |:-----------------------------------------------------------------------------------------------------------------------------------------------------|
<<<<<<< HEAD
| 3.17.3  | 2023-08-07 | [29186](https://github.com/airbytehq/airbyte/pull/29186) | Update input field tooltips |
=======
| 3.17.3  | 2023-08-01 | [28911](https://github.com/airbytehq/airbyte/pull/28911) | Revert 3.17.2 and fix atm_fee property                                                                                                                |
>>>>>>> 1f2bb9be
| 3.17.2  | 2023-08-01 | [28911](https://github.com/airbytehq/airbyte/pull/28911) | Fix stream schemas, remove custom 403 error handling                                                                                                 |
| 3.17.1  | 2023-08-01 | [28887](https://github.com/airbytehq/airbyte/pull/28887) | Fix `Invoices` schema                                                                                                                                |
| 3.17.0  | 2023-07-28 | [26127](https://github.com/airbytehq/airbyte/pull/26127) | Add `Prices` stream                                                                                                                                  |
| 3.16.0  | 2023-07-27 | [28776](https://github.com/airbytehq/airbyte/pull/28776) | Add new fields to stream schemas                                                                                                                     |
| 3.15.0  | 2023-07-09 | [28709](https://github.com/airbytehq/airbyte/pull/28709) | Remove duplicate streams                                                                                                                             |
| 3.14.0  | 2023-07-09 | [27217](https://github.com/airbytehq/airbyte/pull/27217) | Add `ShippingRates` stream                                                                                                                           |
| 3.13.0  | 2023-07-18 | [28466](https://github.com/airbytehq/airbyte/pull/28466) | Pin source API version                                                                                                                               |
| 3.12.0  | 2023-05-20 | [26208](https://github.com/airbytehq/airbyte/pull/26208) | Add new stream `Persons`                                                                                                                             |
| 3.11.0  | 2023-06-26 | [27734](https://github.com/airbytehq/airbyte/pull/27734) | License Update: Elv2 stream                                                                                                                          |
| 3.10.0  | 2023-06-22 | [27132](https://github.com/airbytehq/airbyte/pull/27132) | Add `CreditNotes` stream                                                                                                                             |
| 3.9.1   | 2023-06-20 | [27522](https://github.com/airbytehq/airbyte/pull/27522) | Fix formatting                                                                                                                                       |
| 3.9.0   | 2023-06-19 | [27362](https://github.com/airbytehq/airbyte/pull/27362) | Add new Streams: Transfer Reversals, Setup Attempts, Usage Records, Transactions                                                                     |
| 3.8.0   | 2023-06-12 | [27238](https://github.com/airbytehq/airbyte/pull/27238) | Add `Topups` stream; Add `Files` stream; Add `FileLinks` stream                                                                                      |
| 3.7.0   | 2023-06-06 | [27083](https://github.com/airbytehq/airbyte/pull/27083) | Add new Streams: Authorizations, Cardholders, Cards, Payment Methods, Reviews                                                                        |
| 3.6.0   | 2023-05-24 | [25893](https://github.com/airbytehq/airbyte/pull/25893) | Add `ApplicationFeesRefunds` stream with parent `ApplicationFees`                                                                                    |
| 3.5.0   | 2023-05-20 | [22859](https://github.com/airbytehq/airbyte/pull/22859) | Add stream `Early Fraud Warnings`                                                                                                                    |
| 3.4.3   | 2023-05-10 | [25965](https://github.com/airbytehq/airbyte/pull/25965) | Fix Airbyte date-time data-types                                                                                                                     |
| 3.4.2   | 2023-05-04 | [25795](https://github.com/airbytehq/airbyte/pull/25795) | Added `CDK TypeTransformer` to guarantee declared JSON Schema data-types                                                                             |
| 3.4.1   | 2023-04-24 | [23389](https://github.com/airbytehq/airbyte/pull/23389) | Add `customer_tax_ids` to `Invoices`                                                                                                                 |
| 3.4.0   | 2023-03-20 | [23963](https://github.com/airbytehq/airbyte/pull/23963) | Add `SetupIntents` stream                                                                                                                            |
| 3.3.0   | 2023-04-12 | [25136](https://github.com/airbytehq/airbyte/pull/25136) | Add stream `Accounts`                                                                                                                                |
| 3.2.0   | 2023-04-10 | [23624](https://github.com/airbytehq/airbyte/pull/23624) | Add new stream `Subscription Schedule`                                                                                                               |
| 3.1.0   | 2023-03-10 | [19906](https://github.com/airbytehq/airbyte/pull/19906) | Expand `tiers` when syncing `Plans` streams                                                                                                          |
| 3.0.5   | 2023-03-25 | [22866](https://github.com/airbytehq/airbyte/pull/22866) | Specified date formatting in specification                                                                                                           |
| 3.0.4   | 2023-03-24 | [24471](https://github.com/airbytehq/airbyte/pull/24471) | Fix stream slices for single sliced streams                                                                                                          |
| 3.0.3   | 2023-03-17 | [24179](https://github.com/airbytehq/airbyte/pull/24179) | Get customer's attributes safely                                                                                                                     |
| 3.0.2   | 2023-03-13 | [24051](https://github.com/airbytehq/airbyte/pull/24051) | Cache `customers` stream; Do not request transactions of customers with zero balance.                                                                |
| 3.0.1   | 2023-02-22 | [22898](https://github.com/airbytehq/airbyte/pull/22898) | Add missing column to Subscriptions stream                                                                                                           |
| 3.0.0   | 2023-02-21 | [23295](https://github.com/airbytehq/airbyte/pull/23295) | Fix invoice schema                                                                                                                                   |
| 2.0.0   | 2023-02-14 | [22312](https://github.com/airbytehq/airbyte/pull/22312) | Another fix of `Invoices` stream schema + Remove http urls from openapi_spec.json                                                                    |
| 1.0.2   | 2023-02-09 | [22659](https://github.com/airbytehq/airbyte/pull/22659) | Set `AvailabilityStrategy` for all streams                                                                                                           |
| 1.0.1   | 2023-01-27 | [22042](https://github.com/airbytehq/airbyte/pull/22042) | Set `AvailabilityStrategy` for streams explicitly to `None`                                                                                          |
| 1.0.0   | 2023-01-25 | [21858](https://github.com/airbytehq/airbyte/pull/21858) | Update the `Subscriptions` and `Invoices` stream schemas                                                                                             |
| 0.1.40  | 2022-10-20 | [18228](https://github.com/airbytehq/airbyte/pull/18228) | Update the `PaymentIntents` stream schema                                                                                                            |
| 0.1.39  | 2022-09-28 | [17304](https://github.com/airbytehq/airbyte/pull/17304) | Migrate to per-stream states.                                                                                                                        |
| 0.1.38  | 2022-09-09 | [16537](https://github.com/airbytehq/airbyte/pull/16537) | Fix `redeem_by` field type for `customers` stream                                                                                                    |
| 0.1.37  | 2022-08-16 | [15686](https://github.com/airbytehq/airbyte/pull/15686) | Fix the bug when the stream couldn't be fetched due to limited permission set, if so - it should be skipped                                          |
| 0.1.36  | 2022-08-04 | [15292](https://github.com/airbytehq/airbyte/pull/15292) | Implement slicing                                                                                                                                    |
| 0.1.35  | 2022-07-21 | [14924](https://github.com/airbytehq/airbyte/pull/14924) | Remove `additionalProperties` field from spec and schema                                                                                             |
| 0.1.34  | 2022-07-01 | [14357](https://github.com/airbytehq/airbyte/pull/14357) | Add external account streams -                                                                                                                       |
| 0.1.33  | 2022-06-06 | [13449](https://github.com/airbytehq/airbyte/pull/13449) | Add semi-incremental support for CheckoutSessions and CheckoutSessionsLineItems streams, fixed big in StripeSubStream, added unittests, updated docs |
| 0.1.32  | 2022-04-30 | [12500](https://github.com/airbytehq/airbyte/pull/12500) | Improve input configuration copy                                                                                                                     |
| 0.1.31  | 2022-04-20 | [12230](https://github.com/airbytehq/airbyte/pull/12230) | Update connector to use a `spec.yaml`                                                                                                                |
| 0.1.30  | 2022-03-21 | [11286](https://github.com/airbytehq/airbyte/pull/11286) | Minor corrections to documentation and connector specification                                                                                       |
| 0.1.29  | 2022-03-08 | [10359](https://github.com/airbytehq/airbyte/pull/10359) | Improved performance for streams with substreams: invoice_line_items, subscription_items, bank_accounts                                              |
| 0.1.28  | 2022-02-08 | [10165](https://github.com/airbytehq/airbyte/pull/10165) | Improve 404 handling for `CheckoutSessionsLineItems` stream                                                                                          |
| 0.1.27  | 2021-12-28 | [9148](https://github.com/airbytehq/airbyte/pull/9148)   | Fix `date`, `arrival\_date` fields                                                                                                                   |
| 0.1.26  | 2021-12-21 | [8992](https://github.com/airbytehq/airbyte/pull/8992)   | Fix type `events.request` in schema                                                                                                                  |
| 0.1.25  | 2021-11-25 | [8250](https://github.com/airbytehq/airbyte/pull/8250)   | Rearrange setup fields                                                                                                                               |
| 0.1.24  | 2021-11-08 | [7729](https://github.com/airbytehq/airbyte/pull/7729)   | Include tax data in `checkout_sessions_line_items` stream                                                                                            |
| 0.1.23  | 2021-11-08 | [7729](https://github.com/airbytehq/airbyte/pull/7729)   | Correct `payment_intents` schema                                                                                                                     |
| 0.1.22  | 2021-11-05 | [7345](https://github.com/airbytehq/airbyte/pull/7345)   | Add 3 new streams                                                                                                                                    |
| 0.1.21  | 2021-10-07 | [6841](https://github.com/airbytehq/airbyte/pull/6841)   | Fix missing `start_date` argument + update json files for SAT                                                                                        |
| 0.1.20  | 2021-09-30 | [6017](https://github.com/airbytehq/airbyte/pull/6017)   | Add lookback_window_days parameter                                                                                                                   |
| 0.1.19  | 2021-09-27 | [6466](https://github.com/airbytehq/airbyte/pull/6466)   | Use `start_date` parameter in incremental streams                                                                                                    |
| 0.1.18  | 2021-09-14 | [6004](https://github.com/airbytehq/airbyte/pull/6004)   | Fix coupons and subscriptions stream schemas by removing incorrect timestamp formatting                                                              |
| 0.1.17  | 2021-09-14 | [6004](https://github.com/airbytehq/airbyte/pull/6004)   | Add `PaymentIntents` stream                                                                                                                          |
| 0.1.16  | 2021-07-28 | [4980](https://github.com/airbytehq/airbyte/pull/4980)   | Remove Updated field from schemas                                                                                                                    |
| 0.1.15  | 2021-07-21 | [4878](https://github.com/airbytehq/airbyte/pull/4878)   | Fix incorrect percent_off and discounts data filed types                                                                                             |
| 0.1.14  | 2021-07-09 | [4669](https://github.com/airbytehq/airbyte/pull/4669)   | Subscriptions Stream now returns all kinds of subscriptions \(including expired and canceled\)                                                       |
| 0.1.13  | 2021-07-03 | [4528](https://github.com/airbytehq/airbyte/pull/4528)   | Remove regex for acc validation                                                                                                                      |
| 0.1.12  | 2021-06-08 | [3973](https://github.com/airbytehq/airbyte/pull/3973)   | Add `AIRBYTE_ENTRYPOINT` for Kubernetes support                                                                                                      |
| 0.1.11  | 2021-05-30 | [3744](https://github.com/airbytehq/airbyte/pull/3744)   | Fix types in schema                                                                                                                                  |
| 0.1.10  | 2021-05-28 | [3728](https://github.com/airbytehq/airbyte/pull/3728)   | Update data types to be number instead of int                                                                                                        |
| 0.1.9   | 2021-05-13 | [3367](https://github.com/airbytehq/airbyte/pull/3367)   | Add acceptance tests for connected accounts                                                                                                          |
| 0.1.8   | 2021-05-11 | [3566](https://github.com/airbytehq/airbyte/pull/3368)   | Bump CDK connectors                                                                                                                                  |<|MERGE_RESOLUTION|>--- conflicted
+++ resolved
@@ -104,11 +104,8 @@
 
 | Version | Date       | Pull Request                                             | Subject                                                                                                                                              |
 |:--------|:-----------| :------------------------------------------------------- |:-----------------------------------------------------------------------------------------------------------------------------------------------------|
-<<<<<<< HEAD
-| 3.17.3  | 2023-08-07 | [29186](https://github.com/airbytehq/airbyte/pull/29186) | Update input field tooltips |
-=======
+| 3.17.4  | 2023-08-07 | [29186](https://github.com/airbytehq/airbyte/pull/29186) | Update input field tooltips                                                                                                                          |
 | 3.17.3  | 2023-08-01 | [28911](https://github.com/airbytehq/airbyte/pull/28911) | Revert 3.17.2 and fix atm_fee property                                                                                                                |
->>>>>>> 1f2bb9be
 | 3.17.2  | 2023-08-01 | [28911](https://github.com/airbytehq/airbyte/pull/28911) | Fix stream schemas, remove custom 403 error handling                                                                                                 |
 | 3.17.1  | 2023-08-01 | [28887](https://github.com/airbytehq/airbyte/pull/28887) | Fix `Invoices` schema                                                                                                                                |
 | 3.17.0  | 2023-07-28 | [26127](https://github.com/airbytehq/airbyte/pull/26127) | Add `Prices` stream                                                                                                                                  |
