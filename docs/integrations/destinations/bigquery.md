# BigQuery

Setting up the BigQuery destination connector involves setting up the data loading method (BigQuery Standard method and Google Cloud Storage bucket) and configuring the BigQuery destination connector using the Airbyte UI.

This page guides you through setting up the BigQuery destination connector.

## Prerequisites

- For Airbyte Open Source users using the [Postgres](https://docs.airbyte.com/integrations/sources/postgres) source connector, [upgrade](https://docs.airbyte.com/operator-guides/upgrading-airbyte/) your Airbyte platform to version `v0.40.0-alpha` or newer and upgrade your BigQuery connector to version `1.1.14` or newer
- [A Google Cloud project with BigQuery enabled](https://cloud.google.com/bigquery/docs/quickstarts/query-public-dataset-console)
- [A BigQuery dataset](https://cloud.google.com/bigquery/docs/quickstarts/quickstart-web-ui#create_a_dataset) to sync data to.

  **Note:** Queries written in BigQuery can only reference datasets in the same physical location. If you plan on combining the data that Airbyte syncs with data from other datasets in your queries, create the datasets in the same location on Google Cloud. For more information, read [Introduction to Datasets](https://cloud.google.com/bigquery/docs/datasets-intro)

- (Required for Airbyte Cloud; Optional for Airbyte Open Source) A Google Cloud [Service Account](https://cloud.google.com/iam/docs/service-accounts) with the [`BigQuery User`](https://cloud.google.com/bigquery/docs/access-control#bigquery) and [`BigQuery Data Editor`](https://cloud.google.com/bigquery/docs/access-control#bigquery) roles and the [Service Account Key in JSON format](https://cloud.google.com/iam/docs/creating-managing-service-account-keys).

## Setup guide

### Step 1: Set up a data loading method

Although you can load data using BigQuery's [`INSERTS`](https://cloud.google.com/bigquery/docs/reference/standard-sql/dml-syntax), we highly recommend using a [Google Cloud Storage bucket](https://cloud.google.com/storage/docs/introduction) not only for performance and cost but reliability since larger datasets are prone to more failures when using standard inserts.

#### (Recommended) Using a Google Cloud Storage bucket

To use a Google Cloud Storage bucket:

1. [Create a Cloud Storage bucket](https://cloud.google.com/storage/docs/creating-buckets) with the Protection Tools set to `none` or `Object versioning`. Make sure the bucket does not have a [retention policy](https://cloud.google.com/storage/docs/samples/storage-set-retention-policy).
2. [Create an HMAC key and access ID](https://cloud.google.com/storage/docs/authentication/managing-hmackeys#create).
3. Grant the [`Storage Object Admin` role](https://cloud.google.com/storage/docs/access-control/iam-roles#standard-roles) to the Google Cloud [Service Account](https://cloud.google.com/iam/docs/service-accounts).
4. Make sure your Cloud Storage bucket is accessible from the machine running Airbyte. The easiest way to verify if Airbyte is able to connect to your bucket is via the check connection tool in the UI.

Your bucket must be encrypted using a Google-managed encryption key (this is the default setting when creating a new bucket). We currently do not support buckets using customer-managed encryption keys (CMEK). You can view this setting under the "Configuration" tab of your GCS bucket, in the `Encryption type` row.

#### Using `INSERT`

You can use BigQuery's [`INSERT`](https://cloud.google.com/bigquery/docs/reference/standard-sql/dml-syntax) statement to upload data directly from your source to BigQuery. While this is faster to set up initially, we strongly recommend not using this option for anything other than a quick demo. Due to the Google BigQuery SDK client limitations, using `INSERT` is 10x slower than using a Google Cloud Storage bucket, and you may see some failures for big datasets and slow sources (For example, if reading from a source takes more than 10-12 hours). For more details, refer to https://github.com/airbytehq/airbyte/issues/3549

### Step 2: Set up the BigQuery connector

1. Log into your [Airbyte Cloud](https://cloud.airbyte.com/workspaces) or Airbyte Open Source account.
2. Click **Destinations** and then click **+ New destination**.
3. On the Set up the destination page, select **BigQuery** from the **Destination type**
4. Enter the name for the BigQuery connector.
5. For **Project ID**, enter your [Google Cloud project ID](https://cloud.google.com/resource-manager/docs/creating-managing-projects#identifying_projects).
6. For **Dataset Location**, select the location of your BigQuery dataset.
   :::warning
   You cannot change the location later.
   :::
7. For **Default Dataset ID**, enter the BigQuery [Dataset ID](https://cloud.google.com/bigquery/docs/datasets#create-dataset).
8. For **Loading Method**, select [Standard Inserts](#using-insert) or [GCS Staging](#recommended-using-a-google-cloud-storage-bucket).
   :::tip
   We recommend using the GCS Staging option.
   :::
9. For **Service Account Key JSON (Required for cloud, optional for open-source)**, enter the Google Cloud [Service Account Key in JSON format](https://cloud.google.com/iam/docs/creating-managing-service-account-keys).
10. For **Transformation Query Run Type (Optional)**, select **interactive** to have [BigQuery run interactive query jobs](https://cloud.google.com/bigquery/docs/running-queries#queries) or **batch** to have [BigQuery run batch queries](https://cloud.google.com/bigquery/docs/running-queries#batch).

    :::note
    Interactive queries are executed as soon as possible and count towards daily concurrent quotas and limits, while batch queries are executed as soon as idle resources are available in the BigQuery shared resource pool. If BigQuery hasn't started the query within 24 hours, BigQuery changes the job priority to interactive. Batch queries don't count towards your concurrent rate limit, making it easier to start many queries at once.
    :::

11. For **Google BigQuery Client Chunk Size (Optional)**, use the default value of 15 MiB. Later, if you see networking or memory management problems with the sync (specifically on the destination), try decreasing the chunk size. In that case, the sync will be slower but more likely to succeed.

## Supported sync modes

The BigQuery destination connector supports the following [sync modes](https://docs.airbyte.com/cloud/core-concepts#connection-sync-modes):

- Full Refresh Sync
- Incremental - Append Sync
- Incremental - Deduped History

## Output schema

Airbyte outputs each stream into its own table in BigQuery. Each table contains three columns:

- `_airbyte_ab_id`: A UUID assigned by Airbyte to each event that is processed. The column type in BigQuery is `String`.
- `_airbyte_emitted_at`: A timestamp representing when the event was pulled from the data source. The column type in BigQuery is `Timestamp`.
- `_airbyte_data`: A JSON blob representing the event data. The column type in BigQuery is `String`.

The output tables in BigQuery are partitioned and clustered by the Time-unit column `_airbyte_emitted_at` at a daily granularity. Partitions boundaries are based on UTC time.
This is useful to limit the number of partitions scanned when querying these partitioned tables, by using a predicate filter (a `WHERE` clause). Filters on the partitioning column are used to prune the partitions and reduce the query cost. (The parameter **Require partition filter** is not enabled by Airbyte, but you may toggle it by updating the produced tables.)

## BigQuery Naming Conventions

Follow [BigQuery Datasets Naming conventions](https://cloud.google.com/bigquery/docs/datasets#dataset-naming).

Airbyte converts any invalid characters into `_` characters when writing data. However, since datasets that begin with `_` are hidden on the BigQuery Explorer panel, Airbyte prepends the namespace with `n` for converted namespaces.

## Data type map

| Airbyte type                        | BigQuery type |
| :---------------------------------- | :------------ |
| DATE                                | DATE          |
| STRING (BASE64)                     | STRING        |
| NUMBER                              | FLOAT         |
| OBJECT                              | STRING        |
| STRING                              | STRING        |
| BOOLEAN                             | BOOLEAN       |
| INTEGER                             | INTEGER       |
| STRING (BIG_NUMBER)                 | STRING        |
| STRING (BIG_INTEGER)                | STRING        |
| ARRAY                               | REPEATED      |
| STRING (TIMESTAMP_WITH_TIMEZONE)    | TIMESTAMP     |
| STRING (TIMESTAMP_WITHOUT_TIMEZONE) | TIMESTAMP     |

## Troubleshooting permission issues

The service account does not have the proper permissions.

- Make sure the BigQuery service account has `BigQuery User` and `BigQuery Data Editor` roles or equivalent permissions as those two roles.
- If the GCS staging mode is selected, ensure the BigQuery service account has the right permissions to the GCS bucket and path or the `Cloud Storage Admin` role, which includes a superset of the required permissions.

The HMAC key is wrong.

- Make sure the HMAC key is created for the BigQuery service account, and the service account has permission to access the GCS bucket and path.

## Tutorials

Now that you have set up the BigQuery destination connector, check out the following BigQuery tutorials:

- [Export Google Analytics data to BigQuery](https://airbyte.com/tutorials/export-google-analytics-to-bigquery)
- [Load data from Facebook Ads to BigQuery](https://airbyte.com/tutorials/facebook-ads-to-bigquery)
- [Replicate Salesforce data to BigQuery](https://airbyte.com/tutorials/replicate-salesforce-data-to-bigquery)
- [Partition and cluster BigQuery tables with Airbyte and dbt](https://airbyte.com/tutorials/bigquery-partition-cluster)

## Changelog

### bigquery

| Version | Date       | Pull Request                                               | Subject                                                                                                                  |
<<<<<<< HEAD
| :------ | :--------- | :--------------------------------------------------------- | :----------------------------------------------------------------------------------------------------------------------- |
| 1.5.5   | 2023-07-20 | [\#28488](https://github.com/airbytehq/airbyte/pull/28488) | Remove destination bigquery denormalized                                                                                 |
| 1.5.4   | 2023-07-17 | [\#28382](https://github.com/airbytehq/airbyte/pull/28382) | Destination v2 Schema Change Detection                                                                                   |
=======
|:--------|:-----------|:-----------------------------------------------------------|:-------------------------------------------------------------------------------------------------------------------------|
| 1.7.2   | 2023-08-02 | [\#28976](https://github.com/airbytehq/airbyte/pull/28976) | Fix composite PK handling in v1 mode                                                                                     |
| 1.7.1   | 2023-08-02 | [\#28959](https://github.com/airbytehq/airbyte/pull/28959) | Destinations v2: Fix CDC syncs in non-dedup mode                                                                         |
| 1.7.0   | 2023-08-01 | [\#28894](https://github.com/airbytehq/airbyte/pull/28894) | Destinations v2: Open up early access program opt-in                                                                     |
| 1.6.0   | 2023-07-26 | [\#28723](https://github.com/airbytehq/airbyte/pull/28723) | Destinations v2: Change raw table dataset and naming convention                                                          |
| 1.5.8   | 2023-07-25 | [\#28721](https://github.com/airbytehq/airbyte/pull/28721) | Destinations v2: Handle cursor change across syncs                                                                       |
| 1.5.7   | 2023-07-24 | [\#28625](https://github.com/airbytehq/airbyte/pull/28625) | Destinations v2: Limit Clustering Columns to 4                                                                           |
| 1.5.6   | 2023-07-21 | [\#28580](https://github.com/airbytehq/airbyte/pull/28580) | Destinations v2: Create dataset in user-specified location                                                               |
| 1.5.5   | 2023-07-20 | [\#28490](https://github.com/airbytehq/airbyte/pull/28490) | Destinations v2: Fix schema change detection in OVERWRITE mode when existing table is empty; other code refactoring      |
| 1.5.4   | 2023-07-17 | [\#28382](https://github.com/airbytehq/airbyte/pull/28382) | Destinations v2: Schema Change Detection                                                                                 |
>>>>>>> 3af7f3b6
| 1.5.3   | 2023-07-14 | [\#28345](https://github.com/airbytehq/airbyte/pull/28345) | Increment patch to trigger a rebuild                                                                                     |
| 1.5.2   | 2023-07-05 | [\#27936](https://github.com/airbytehq/airbyte/pull/27936) | Internal scaffolding change for future development                                                                       |
| 1.5.1   | 2023-06-30 | [\#27891](https://github.com/airbytehq/airbyte/pull/27891) | Revert bugged update                                                                                                     |
| 1.5.0   | 2023-06-27 | [\#27781](https://github.com/airbytehq/airbyte/pull/27781) | License Update: Elv2                                                                                                     |
| 1.4.6   | 2023-06-28 | [\#27268](https://github.com/airbytehq/airbyte/pull/27268) | Internal scaffolding change for future development                                                                       |
| 1.4.5   | 2023-06-21 | [\#27555](https://github.com/airbytehq/airbyte/pull/27555) | Reduce image size                                                                                                        |
| 1.4.4   | 2023-05-25 | [\#26585](https://github.com/airbytehq/airbyte/pull/26585) | Small tweak in logs for clarity                                                                                          |
| 1.4.3   | 2023-05-17 | [\#26213](https://github.com/airbytehq/airbyte/pull/26213) | Fix bug in parsing file buffer config count                                                                              |
| 1.4.2   | 2023-05-10 | [\#25925](https://github.com/airbytehq/airbyte/pull/25925) | Testing update. Normalization tests are now done in the destination container.                                           |
| 1.4.1   | 2023-05-11 | [\#25993](https://github.com/airbytehq/airbyte/pull/25993) | Internal library update                                                                                                  |
| 1.4.0   | 2023-04-29 | [\#25570](https://github.com/airbytehq/airbyte/pull/25570) | Internal library update. Bumping version to stay in sync with BigQuery-denormalized.                                     |
| 1.3.4   | 2023-04-28 | [\#25588](https://github.com/airbytehq/airbyte/pull/25588) | Internal scaffolding change for future development                                                                       |
| 1.3.3   | 2023-04-27 | [\#25346](https://github.com/airbytehq/airbyte/pull/25346) | Internal code cleanup                                                                                                    |
| 1.3.1   | 2023-04-20 | [\#25097](https://github.com/airbytehq/airbyte/pull/25097) | Internal scaffolding change for future development                                                                       |
| 1.3.0   | 2023-04-19 | [\#25287](https://github.com/airbytehq/airbyte/pull/25287) | Add parameter to configure the number of file buffers when GCS is used as the loading method                             |
| 1.2.20  | 2023-04-12 | [\#25122](https://github.com/airbytehq/airbyte/pull/25122) | Add additional data centers                                                                                              |
| 1.2.19  | 2023-03-29 | [\#24671](https://github.com/airbytehq/airbyte/pull/24671) | Fail faster in certain error cases                                                                                       |
| 1.2.18  | 2023-03-23 | [\#24447](https://github.com/airbytehq/airbyte/pull/24447) | Set the Service Account Key JSON field to always_show: true so that it isn't collapsed into an optional fields section   |
| 1.2.17  | 2023-03-17 | [\#23788](https://github.com/airbytehq/airbyte/pull/23788) | S3-Parquet: added handler to process null values in arrays                                                               |
| 1.2.16  | 2023-03-10 | [\#23931](https://github.com/airbytehq/airbyte/pull/23931) | Added support for periodic buffer flush                                                                                  |
| 1.2.15  | 2023-03-10 | [\#23466](https://github.com/airbytehq/airbyte/pull/23466) | Changed S3 Avro type from Int to Long                                                                                    |
| 1.2.14  | 2023-02-08 | [\#22497](https://github.com/airbytehq/airbyte/pull/22497) | Fixed table already exists error                                                                                         |
| 1.2.13  | 2023-01-26 | [\#20631](https://github.com/airbytehq/airbyte/pull/20631) | Added support for destination checkpointing with staging                                                                 |
| 1.2.12  | 2023-01-18 | [\#21087](https://github.com/airbytehq/airbyte/pull/21087) | Wrap Authentication Errors as Config Exceptions                                                                          |
| 1.2.11  | 2023-01-18 | [\#21144](https://github.com/airbytehq/airbyte/pull/21144) | Added explicit error message if sync fails due to a config issue                                                         |
| 1.2.9   | 2022-12-14 | [\#20501](https://github.com/airbytehq/airbyte/pull/20501) | Report GCS staging failures that occur during connection check                                                           |
| 1.2.8   | 2022-11-22 | [\#19489](https://github.com/airbytehq/airbyte/pull/19489) | Added non-billable projects handle to check connection stage                                                             |
| 1.2.7   | 2022-11-11 | [\#19358](https://github.com/airbytehq/airbyte/pull/19358) | Fixed check method to capture mismatch dataset location                                                                  |
| 1.2.6   | 2022-11-10 | [\#18554](https://github.com/airbytehq/airbyte/pull/18554) | Improve check connection method to handle more errors                                                                    |
| 1.2.5   | 2022-10-19 | [\#18162](https://github.com/airbytehq/airbyte/pull/18162) | Improve error logs                                                                                                       |
| 1.2.4   | 2022-09-26 | [\#16890](https://github.com/airbytehq/airbyte/pull/16890) | Add user-agent header                                                                                                    |
| 1.2.3   | 2022-09-22 | [\#17054](https://github.com/airbytehq/airbyte/pull/17054) | Respect stream namespace                                                                                                 |
| 1.2.1   | 2022-09-14 | [\#15668](https://github.com/airbytehq/airbyte/pull/15668) | (bugged, do not use) Wrap logs in AirbyteLogMessage                                                                      |
| 1.2.0   | 2022-09-09 | [\#14023](https://github.com/airbytehq/airbyte/pull/14023) | (bugged, do not use) Cover arrays only if they are nested                                                                |
| 1.1.16  | 2022-09-01 | [\#16243](https://github.com/airbytehq/airbyte/pull/16243) | Fix Json to Avro conversion when there is field name clash from combined restrictions (`anyOf`, `oneOf`, `allOf` fields) |
| 1.1.15  | 2022-08-22 | [\#15787](https://github.com/airbytehq/airbyte/pull/15787) | Throw exception if job failed                                                                                            |
| 1.1.14  | 2022-08-03 | [\#14784](https://github.com/airbytehq/airbyte/pull/14784) | Enabling Application Default Credentials                                                                                 |
| 1.1.13  | 2022-08-02 | [\#14801](https://github.com/airbytehq/airbyte/pull/14801) | Fix multiple log bindings                                                                                                |
| 1.1.12  | 2022-08-02 | [\#15180](https://github.com/airbytehq/airbyte/pull/15180) | Fix standard loading mode                                                                                                |
| 1.1.11  | 2022-06-24 | [\#14114](https://github.com/airbytehq/airbyte/pull/14114) | Remove "additionalProperties": false from specs for connectors with staging                                              |
| 1.1.10  | 2022-06-16 | [\#13852](https://github.com/airbytehq/airbyte/pull/13852) | Updated stacktrace format for any trace message errors                                                                   |
| 1.1.9   | 2022-06-17 | [\#13753](https://github.com/airbytehq/airbyte/pull/13753) | Deprecate and remove PART_SIZE_MB fields from connectors based on StreamTransferManager                                  |
| 1.1.8   | 2022-06-07 | [\#13579](https://github.com/airbytehq/airbyte/pull/13579) | Always check GCS bucket for GCS loading method to catch invalid HMAC keys.                                               |
| 1.1.7   | 2022-06-07 | [\#13424](https://github.com/airbytehq/airbyte/pull/13424) | Reordered fields for specification.                                                                                      |
| 1.1.6   | 2022-05-15 | [\#12768](https://github.com/airbytehq/airbyte/pull/12768) | Clarify that the service account key json field is required on cloud.                                                    |
| 1.1.5   | 2022-05-12 | [\#12805](https://github.com/airbytehq/airbyte/pull/12805) | Updated to latest base-java to emit AirbyteTraceMessage on error.                                                        |
| 1.1.4   | 2022-05-04 | [\#12578](https://github.com/airbytehq/airbyte/pull/12578) | In JSON to Avro conversion, log JSON field values that do not follow Avro schema for debugging.                          |
| 1.1.3   | 2022-05-02 | [\#12528](https://github.com/airbytehq/airbyte/pull/12528) | Update Dataset location field description                                                                                |
| 1.1.2   | 2022-04-29 | [\#12477](https://github.com/airbytehq/airbyte/pull/12477) | Dataset location is a required field                                                                                     |
| 1.1.1   | 2022-04-15 | [\#12068](https://github.com/airbytehq/airbyte/pull/12068) | Fixed bug with GCS bucket conditional binding                                                                            |
| 1.1.0   | 2022-04-06 | [\#11776](https://github.com/airbytehq/airbyte/pull/11776) | Use serialized buffering strategy to reduce memory consumption.                                                          |
| 1.0.2   | 2022-03-30 | [\#11620](https://github.com/airbytehq/airbyte/pull/11620) | Updated spec                                                                                                             |
| 1.0.1   | 2022-03-24 | [\#11350](https://github.com/airbytehq/airbyte/pull/11350) | Improve check performance                                                                                                |
| 1.0.0   | 2022-03-18 | [\#11238](https://github.com/airbytehq/airbyte/pull/11238) | Updated spec and documentation                                                                                           |
| 0.6.12  | 2022-03-18 | [\#10793](https://github.com/airbytehq/airbyte/pull/10793) | Fix namespace with invalid characters                                                                                    |
| 0.6.11  | 2022-03-03 | [\#10755](https://github.com/airbytehq/airbyte/pull/10755) | Make sure to kill children threads and stop JVM                                                                          |
| 0.6.8   | 2022-02-14 | [\#10256](https://github.com/airbytehq/airbyte/pull/10256) | Add `-XX:+ExitOnOutOfMemoryError` JVM option                                                                             |
| 0.6.6   | 2022-02-01 | [\#9959](https://github.com/airbytehq/airbyte/pull/9959)   | Fix null pointer exception from buffered stream consumer.                                                                |
| 0.6.6   | 2022-01-29 | [\#9745](https://github.com/airbytehq/airbyte/pull/9745)   | Integrate with Sentry.                                                                                                   |
| 0.6.5   | 2022-01-18 | [\#9573](https://github.com/airbytehq/airbyte/pull/9573)   | BigQuery Destination : update description for some input fields                                                          |
| 0.6.4   | 2022-01-17 | [\#8383](https://github.com/airbytehq/airbyte/issues/8383) | Support dataset-id prefixed by project-id                                                                                |
| 0.6.3   | 2022-01-12 | [\#9415](https://github.com/airbytehq/airbyte/pull/9415)   | BigQuery Destination : Fix GCS processing of Facebook data                                                               |
| 0.6.2   | 2022-01-10 | [\#9121](https://github.com/airbytehq/airbyte/pull/9121)   | Fixed check method for GCS mode to verify if all roles assigned to user                                                  |
| 0.6.1   | 2021-12-22 | [\#9039](https://github.com/airbytehq/airbyte/pull/9039)   | Added part_size configuration to UI for GCS staging                                                                      |
| 0.6.0   | 2021-12-17 | [\#8788](https://github.com/airbytehq/airbyte/issues/8788) | BigQuery/BiqQuery denorm Destinations : Add possibility to use different types of GCS files                              |
| 0.5.1   | 2021-12-16 | [\#8816](https://github.com/airbytehq/airbyte/issues/8816) | Update dataset locations                                                                                                 |
| 0.5.0   | 2021-10-26 | [\#7240](https://github.com/airbytehq/airbyte/issues/7240) | Output partitioned/clustered tables                                                                                      |
| 0.4.1   | 2021-10-04 | [\#6733](https://github.com/airbytehq/airbyte/issues/6733) | Support dataset starting with numbers                                                                                    |
| 0.4.0   | 2021-08-26 | [\#5296](https://github.com/airbytehq/airbyte/issues/5296) | Added GCS Staging uploading option                                                                                       |
| 0.3.12  | 2021-08-03 | [\#3549](https://github.com/airbytehq/airbyte/issues/3549) | Add optional arg to make a possibility to change the BigQuery client's chunk\buffer size                                 |
| 0.3.11  | 2021-07-30 | [\#5125](https://github.com/airbytehq/airbyte/pull/5125)   | Enable `additionalPropertities` in spec.json                                                                             |
| 0.3.10  | 2021-07-28 | [\#3549](https://github.com/airbytehq/airbyte/issues/3549) | Add extended logs and made JobId filled with region and projectId                                                        |
| 0.3.9   | 2021-07-28 | [\#5026](https://github.com/airbytehq/airbyte/pull/5026)   | Add sanitized json fields in raw tables to handle quotes in column names                                                 |
| 0.3.6   | 2021-06-18 | [\#3947](https://github.com/airbytehq/airbyte/issues/3947) | Service account credentials are now optional.                                                                            |
| 0.3.4   | 2021-06-07 | [\#3277](https://github.com/airbytehq/airbyte/issues/3277) | Add dataset location option                                                                                              |<|MERGE_RESOLUTION|>--- conflicted
+++ resolved
@@ -127,11 +127,6 @@
 ### bigquery
 
 | Version | Date       | Pull Request                                               | Subject                                                                                                                  |
-<<<<<<< HEAD
-| :------ | :--------- | :--------------------------------------------------------- | :----------------------------------------------------------------------------------------------------------------------- |
-| 1.5.5   | 2023-07-20 | [\#28488](https://github.com/airbytehq/airbyte/pull/28488) | Remove destination bigquery denormalized                                                                                 |
-| 1.5.4   | 2023-07-17 | [\#28382](https://github.com/airbytehq/airbyte/pull/28382) | Destination v2 Schema Change Detection                                                                                   |
-=======
 |:--------|:-----------|:-----------------------------------------------------------|:-------------------------------------------------------------------------------------------------------------------------|
 | 1.7.2   | 2023-08-02 | [\#28976](https://github.com/airbytehq/airbyte/pull/28976) | Fix composite PK handling in v1 mode                                                                                     |
 | 1.7.1   | 2023-08-02 | [\#28959](https://github.com/airbytehq/airbyte/pull/28959) | Destinations v2: Fix CDC syncs in non-dedup mode                                                                         |
@@ -142,7 +137,6 @@
 | 1.5.6   | 2023-07-21 | [\#28580](https://github.com/airbytehq/airbyte/pull/28580) | Destinations v2: Create dataset in user-specified location                                                               |
 | 1.5.5   | 2023-07-20 | [\#28490](https://github.com/airbytehq/airbyte/pull/28490) | Destinations v2: Fix schema change detection in OVERWRITE mode when existing table is empty; other code refactoring      |
 | 1.5.4   | 2023-07-17 | [\#28382](https://github.com/airbytehq/airbyte/pull/28382) | Destinations v2: Schema Change Detection                                                                                 |
->>>>>>> 3af7f3b6
 | 1.5.3   | 2023-07-14 | [\#28345](https://github.com/airbytehq/airbyte/pull/28345) | Increment patch to trigger a rebuild                                                                                     |
 | 1.5.2   | 2023-07-05 | [\#27936](https://github.com/airbytehq/airbyte/pull/27936) | Internal scaffolding change for future development                                                                       |
 | 1.5.1   | 2023-06-30 | [\#27891](https://github.com/airbytehq/airbyte/pull/27891) | Revert bugged update                                                                                                     |
