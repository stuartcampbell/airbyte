--- conflicted
+++ resolved
@@ -844,7 +844,6 @@
           label: ${{ needs.start-kube-acceptance-test-runner.outputs.label }}
           ec2-instance-id: ${{ needs.start-kube-acceptance-test-runner.outputs.ec2-instance-id }}
 
-<<<<<<< HEAD
 
   # ## Kube Acceptance Tests
   # # Docker acceptance tests run as part of the build job.
@@ -1103,159 +1102,6 @@
           ec2-instance-id: ${{ needs.start-helm-acceptance-test-runner.outputs.ec2-instance-id }}
 
 
-=======
-  ## Kube Acceptance Tests
-  # Docker acceptance tests run as part of the build job.
-  # In case of self-hosted EC2 errors, remove this block.
-  # TODO:
-  # Kyryl to fix issue
-  # start-helm-acceptance-test-runner:
-  #   name: "Platform: Start Helm Acceptance Test Runner"
-  #   needs:
-  #     - changes
-  #     - find_valid_pat
-  #   # Because scheduled builds on master require us to skip the changes job. Use always() to force this to run on master.
-  #   if: needs.changes.outputs.backend == 'true' || needs.changes.outputs.build == 'true' || (always() && github.ref == 'refs/heads/master')
-  #   timeout-minutes: 10
-  #   runs-on: ubuntu-latest
-  #   outputs:
-  #     label: ${{ steps.start-ec2-runner.outputs.label }}
-  #     ec2-instance-id: ${{ steps.start-ec2-runner.outputs.ec2-instance-id }}
-  #   steps:
-  #     - name: Checkout Airbyte
-  #       uses: actions/checkout@v2
-  #     - name: Start AWS Runner
-  #       id: start-ec2-runner
-  #       uses: ./.github/actions/start-aws-runner
-  #       with:
-  #         # github-self-hosted-runner-ubuntu-20-with-150gdisk-docker-20.10.7-and-socat
-  #         ec2-image-id: ami-0c1a9bc22624339d8
-  #         aws-access-key-id: ${{ secrets.SELF_RUNNER_AWS_ACCESS_KEY_ID }}
-  #         aws-secret-access-key: ${{ secrets.SELF_RUNNER_AWS_SECRET_ACCESS_KEY }}
-  #         github-token: ${{ needs.find_valid_pat.outputs.pat }}
-
-  # Todo: Kyrylo turn this on.
-  #  helm-acceptance-test:
-  #    name: "Platform: Acceptance Tests (Helm)"
-  #    # In case of self-hosted EC2 errors, removed the `needs` line and switch back to running on ubuntu-latest.
-  #    needs: start-helm-acceptance-test-runner # required to start the main job when the runner is ready
-  #    runs-on: ${{ needs.start-helm-acceptance-test-runner.outputs.label }} # run the job on the newly created runner
-  #    environment: more-secrets
-  #    timeout-minutes: 90
-  #    steps:
-  #      - name: Checkout Airbyte
-  #        uses: actions/checkout@v2
-  #
-  #      - name: Cache Build Artifacts
-  #        uses: ./.github/actions/cache-build-artifacts
-  #        with:
-  #          cache-key: ${{ secrets.CACHE_VERSION }}
-  #          cache-python: "false"
-  #
-  #      - uses: actions/setup-java@v1
-  #        with:
-  #          java-version: "17"
-  #
-  #      - uses: actions/setup-node@v2
-  #        with:
-  #          node-version: "lts/gallium"
-  #
-  #      - name: Install unzip
-  #        shell: bash
-  #        run: sudo apt-get update && sudo apt-get install -y unzip
-  #
-  #      - uses: azure/setup-helm@v3
-  #        with:
-  #          version: 'latest'
-  #          token: ${{ secrets.GITHUB_TOKEN }}
-  #        id: install
-  #
-  #      - name: Fix EC-2 Runner
-  #        run: |
-  #          mkdir -p /home/runner
-  #
-  #      - name: Set up CI Gradle Properties
-  #        run: |
-  #          mkdir -p ~/.gradle/
-  #          cat > ~/.gradle/gradle.properties <<EOF
-  #          org.gradle.jvmargs=-Xmx8g -Xss4m --add-exports jdk.compiler/com.sun.tools.javac.api=ALL-UNNAMED \
-  #            --add-exports jdk.compiler/com.sun.tools.javac.file=ALL-UNNAMED \
-  #            --add-exports jdk.compiler/com.sun.tools.javac.parser=ALL-UNNAMED \
-  #            --add-exports jdk.compiler/com.sun.tools.javac.tree=ALL-UNNAMED \
-  #            --add-exports jdk.compiler/com.sun.tools.javac.util=ALL-UNNAMED
-  #          org.gradle.workers.max=8
-  #          org.gradle.vfs.watch=false
-  #          EOF
-  #
-  #      - name: Create cluster config file
-  #        run: |
-  #          cat > /tmp/kind-config.yaml <<EOF
-  #          kind: Cluster
-  #          apiVersion: kind.x-k8s.io/v1alpha4
-  #          nodes:
-  #          - role: control-plane
-  #          - role: worker
-  #          EOF
-  #
-  #      - name: KIND Kubernetes Cluster Setup
-  #        uses: helm/kind-action@v1.2.0
-  #        with:
-  #          node_image: kindest/node:v1.21.2
-  #          config: /tmp/kind-config.yaml
-  #        # In case of self-hosted EC2 errors, remove this env block.
-  #        env:
-  #          USER: root
-  #          HOME: /home/runner
-  #          CHANGE_MINIKUBE_NONE_USER: true
-  #
-  #      - name: Build Platform Docker Images
-  #        run: SUB_BUILD=PLATFORM ./gradlew assemble -x test --scan
-  #
-  #      - name: Run Helm End-to-End Acceptance Tests
-  #        env:
-  #          USER: root
-  #          HOME: /home/runner
-  #          # AWS_S3_INTEGRATION_TEST_CREDS can be found in LastPass as AWS_S3_INTEGRATION_TEST_CREDS
-  #          AWS_S3_INTEGRATION_TEST_CREDS: ${{ secrets.AWS_S3_INTEGRATION_TEST_CREDS }}
-  #          SECRET_STORE_GCP_CREDENTIALS: ${{ secrets.SECRET_STORE_GCP_CREDENTIALS }}
-  #          SECRET_STORE_GCP_PROJECT_ID: ${{ secrets.SECRET_STORE_GCP_PROJECT_ID }}
-  #        run: |
-  #          CI=true IS_MINIKUBE=true ./tools/bin/acceptance_test_kube_helm.sh
-  #
-  #      - uses: actions/upload-artifact@v2
-  #        if: failure()
-  #        with:
-  #          name: Kubernetes Logs
-  #          path: /tmp/kubernetes_logs/*
-
-  # In case of self-hosted EC2 errors, remove this block.
-  # Todo: Kyryl turn this on.
-  #  stop-helm-acceptance-test-runner:
-  #    name: "Platform: Stop Helm Acceptance Test EC2 Runner"
-  #    timeout-minutes: 10
-  #    needs:
-  #      - start-helm-acceptance-test-runner # required to get output from the start-runner job
-  #      - helm-acceptance-test # required to wait when the main job is done
-  #      - find_valid_pat
-  #    runs-on: ubuntu-latest
-  #    # Always is required to stop the runner even if the previous job has errors. However always() runs even if the previous step is skipped.
-  #    # Thus, we check for skipped here.
-  #    if: ${{ always() && needs.start-helm-acceptance-test-runner.result != 'skipped'}}
-  #    steps:
-  #      - name: Configure AWS credentials
-  #        uses: aws-actions/configure-aws-credentials@v1
-  #        with:
-  #          aws-access-key-id: ${{ secrets.SELF_RUNNER_AWS_ACCESS_KEY_ID }}
-  #          aws-secret-access-key: ${{ secrets.SELF_RUNNER_AWS_SECRET_ACCESS_KEY }}
-  #          aws-region: us-east-2
-  #      - name: Stop EC2 runner
-  #        uses: supertopher/ec2-github-runner@base64v1.0.10
-  #        with:
-  #          mode: stop
-  #          github-token: ${{ needs.find_valid_pat.outputs.pat }}
-  #          label: ${{ needs.start-helm-acceptance-test-runner.outputs.label }}
-  #          ec2-instance-id: ${{ needs.start-helm-acceptance-test-runner.outputs.ec2-instance-id }}
->>>>>>> 3421c7ee
 
   notify-failure-slack-channel:
     name: "Notify Slack Channel on Build Failures"
