/*
 * Copyright (c) 2022 Airbyte, Inc., all rights reserved.
 */

package io.airbyte.server.handlers;

import static org.junit.jupiter.api.Assertions.assertEquals;
import static org.junit.jupiter.api.Assertions.assertNotEquals;
import static org.junit.jupiter.api.Assertions.assertTrue;
import static org.mockito.ArgumentMatchers.any;
import static org.mockito.ArgumentMatchers.eq;
import static org.mockito.Mockito.mock;
import static org.mockito.Mockito.times;
import static org.mockito.Mockito.verify;
import static org.mockito.Mockito.when;

import com.google.common.collect.Lists;
import io.airbyte.api.model.generated.ConnectionRead;
import io.airbyte.api.model.generated.ConnectionReadList;
import io.airbyte.api.model.generated.DestinationRead;
import io.airbyte.api.model.generated.DestinationReadList;
import io.airbyte.api.model.generated.SlugRequestBody;
import io.airbyte.api.model.generated.SourceRead;
import io.airbyte.api.model.generated.SourceReadList;
import io.airbyte.api.model.generated.WorkspaceCreate;
import io.airbyte.api.model.generated.WorkspaceGiveFeedback;
import io.airbyte.api.model.generated.WorkspaceIdRequestBody;
import io.airbyte.api.model.generated.WorkspaceRead;
import io.airbyte.api.model.generated.WorkspaceReadList;
import io.airbyte.api.model.generated.WorkspaceUpdate;
import io.airbyte.api.model.generated.WorkspaceUpdateName;
import io.airbyte.commons.json.Jsons;
import io.airbyte.config.Geography;
import io.airbyte.config.Notification;
import io.airbyte.config.Notification.NotificationType;
import io.airbyte.config.SlackNotificationConfiguration;
import io.airbyte.config.StandardWorkspace;
import io.airbyte.config.persistence.ConfigNotFoundException;
import io.airbyte.config.persistence.ConfigRepository;
<<<<<<< HEAD
import io.airbyte.config.persistence.SecretsRepositoryReader;
=======
>>>>>>> ca198ecf
import io.airbyte.config.persistence.SecretsRepositoryWriter;
import io.airbyte.server.converters.NotificationConverter;
import io.airbyte.validation.json.JsonValidationException;
import java.io.IOException;
import java.util.Collections;
import java.util.List;
import java.util.Optional;
import java.util.UUID;
import java.util.function.Supplier;
import org.junit.jupiter.api.BeforeEach;
import org.junit.jupiter.api.DisplayName;
import org.junit.jupiter.api.Test;
import org.mockito.ArgumentCaptor;

class WorkspacesHandlerTest {

  public static final String FAILURE_NOTIFICATION_WEBHOOK = "http://airbyte.notifications/failure";
  private ConfigRepository configRepository;
  private SecretsRepositoryWriter secretsRepositoryWriter;
  private ConnectionsHandler connectionsHandler;
  private DestinationHandler destinationHandler;
  private SourceHandler sourceHandler;
  private Supplier<UUID> uuidSupplier;
  private StandardWorkspace workspace;
  private WorkspacesHandler workspacesHandler;

  private static final String TEST_EMAIL = "test@airbyte.io";
  private static final String TEST_WORKSPACE_NAME = "test workspace";
  private static final String TEST_WORKSPACE_SLUG = "test-workspace";
  private SecretsRepositoryReader secretsRepositoryReader;
  private SecretsRepositoryWriter secretsRepositoryWriter;

  private static final io.airbyte.api.model.generated.Geography GEOGRAPHY_AUTO =
      io.airbyte.api.model.generated.Geography.AUTO;
  private static final io.airbyte.api.model.generated.Geography GEOGRAPHY_US =
      io.airbyte.api.model.generated.Geography.US;

  @SuppressWarnings("unchecked")
  @BeforeEach
  void setUp() {
    configRepository = mock(ConfigRepository.class);
<<<<<<< HEAD
    secretsRepositoryReader = mock(SecretsRepositoryReader.class);
    secretsRepositoryWriter = mock(SecretsRepositoryWriter.class);
=======
    secretsRepositoryWriter = new SecretsRepositoryWriter(configRepository, Optional.empty(), Optional.empty());
>>>>>>> ca198ecf
    connectionsHandler = mock(ConnectionsHandler.class);
    destinationHandler = mock(DestinationHandler.class);
    sourceHandler = mock(SourceHandler.class);
    uuidSupplier = mock(Supplier.class);
    workspace = generateWorkspace();
<<<<<<< HEAD
    workspacesHandler = new WorkspacesHandler(configRepository, secretsRepositoryReader, secretsRepositoryWriter, connectionsHandler,
=======
    workspacesHandler = new WorkspacesHandler(configRepository, secretsRepositoryWriter, connectionsHandler,
>>>>>>> ca198ecf
        destinationHandler, sourceHandler, uuidSupplier);
  }

  private StandardWorkspace generateWorkspace() {
    return new StandardWorkspace()
        .withWorkspaceId(UUID.randomUUID())
        .withCustomerId(UUID.randomUUID())
        .withEmail(TEST_EMAIL)
        .withName(TEST_WORKSPACE_NAME)
        .withSlug(TEST_WORKSPACE_SLUG)
        .withInitialSetupComplete(false)
        .withDisplaySetupWizard(true)
        .withNews(false)
        .withAnonymousDataCollection(false)
        .withSecurityUpdates(false)
        .withTombstone(false)
        .withNotifications(List.of(generateNotification()))
        .withDefaultGeography(Geography.AUTO);
  }

  private Notification generateNotification() {
    return new Notification()
        .withNotificationType(NotificationType.SLACK)
        .withSlackConfiguration(new SlackNotificationConfiguration()
            .withWebhook(FAILURE_NOTIFICATION_WEBHOOK));
  }

  private io.airbyte.api.model.generated.Notification generateApiNotification() {
    return new io.airbyte.api.model.generated.Notification()
        .notificationType(io.airbyte.api.model.generated.NotificationType.SLACK)
        .slackConfiguration(new io.airbyte.api.model.generated.SlackNotificationConfiguration()
            .webhook(FAILURE_NOTIFICATION_WEBHOOK));
  }

  @Test
  void testCreateWorkspace() throws JsonValidationException, IOException {
    when(configRepository.listStandardWorkspaces(false)).thenReturn(Collections.singletonList(workspace));

    final UUID uuid = UUID.randomUUID();
    when(uuidSupplier.get()).thenReturn(uuid);

    configRepository.writeStandardWorkspaceNoSecrets(workspace);

    final WorkspaceCreate workspaceCreate = new WorkspaceCreate()
        .name("new workspace")
        .email(TEST_EMAIL)
        .news(false)
        .anonymousDataCollection(false)
        .securityUpdates(false)
        .notifications(List.of(generateApiNotification()))
        .defaultGeography(GEOGRAPHY_US);

    final WorkspaceRead actualRead = workspacesHandler.createWorkspace(workspaceCreate);
    final WorkspaceRead expectedRead = new WorkspaceRead()
        .workspaceId(uuid)
        .customerId(uuid)
        .email(TEST_EMAIL)
        .name("new workspace")
        .slug("new-workspace")
        .initialSetupComplete(false)
        .displaySetupWizard(false)
        .news(false)
        .anonymousDataCollection(false)
        .securityUpdates(false)
        .notifications(List.of(generateApiNotification()))
        .defaultGeography(GEOGRAPHY_US);

    assertEquals(expectedRead, actualRead);
  }

  @Test
  void testCreateWorkspaceDuplicateSlug() throws JsonValidationException, IOException {
    when(configRepository.getWorkspaceBySlugOptional(any(String.class), eq(true)))
        .thenReturn(Optional.of(workspace))
        .thenReturn(Optional.of(workspace))
        .thenReturn(Optional.empty());

    final UUID uuid = UUID.randomUUID();
    when(uuidSupplier.get()).thenReturn(uuid);

    configRepository.writeStandardWorkspaceNoSecrets(workspace);

    final WorkspaceCreate workspaceCreate = new WorkspaceCreate()
        .name(workspace.getName())
        .email(TEST_EMAIL)
        .news(false)
        .anonymousDataCollection(false)
        .securityUpdates(false)
        .notifications(Collections.emptyList());

    final WorkspaceRead actualRead = workspacesHandler.createWorkspace(workspaceCreate);
    final WorkspaceRead expectedRead = new WorkspaceRead()
        .workspaceId(uuid)
        .customerId(uuid)
        .email(TEST_EMAIL)
        .name(workspace.getName())
        .slug(workspace.getSlug())
        .initialSetupComplete(false)
        .displaySetupWizard(false)
        .news(false)
        .anonymousDataCollection(false)
        .securityUpdates(false)
        .notifications(Collections.emptyList())
        .defaultGeography(GEOGRAPHY_AUTO);

    assertTrue(actualRead.getSlug().startsWith(workspace.getSlug()));
    assertNotEquals(workspace.getSlug(), actualRead.getSlug());
    assertEquals(Jsons.clone(expectedRead).slug(null), Jsons.clone(actualRead).slug(null));
    final ArgumentCaptor<String> slugCaptor = ArgumentCaptor.forClass(String.class);
    verify(configRepository, times(3)).getWorkspaceBySlugOptional(slugCaptor.capture(), eq(true));
    assertEquals(3, slugCaptor.getAllValues().size());
    assertEquals(workspace.getSlug(), slugCaptor.getAllValues().get(0));
    assertTrue(slugCaptor.getAllValues().get(1).startsWith(workspace.getSlug()));
    assertTrue(slugCaptor.getAllValues().get(2).startsWith(workspace.getSlug()));

  }

  @Test
  void testDeleteWorkspace() throws JsonValidationException, ConfigNotFoundException, IOException {
    final WorkspaceIdRequestBody workspaceIdRequestBody = new WorkspaceIdRequestBody().workspaceId(workspace.getWorkspaceId());

    final ConnectionRead connection = new ConnectionRead();
    final DestinationRead destination = new DestinationRead();
    final SourceRead source = new SourceRead();

    when(configRepository.getStandardWorkspaceNoSecrets(workspace.getWorkspaceId(), false)).thenReturn(workspace);

    when(configRepository.listStandardWorkspaces(false)).thenReturn(Collections.singletonList(workspace));

    when(connectionsHandler.listConnectionsForWorkspace(workspaceIdRequestBody))
        .thenReturn(new ConnectionReadList().connections(Collections.singletonList(connection)));

    when(destinationHandler.listDestinationsForWorkspace(workspaceIdRequestBody))
        .thenReturn(new DestinationReadList().destinations(Collections.singletonList(destination)));

    when(sourceHandler.listSourcesForWorkspace(workspaceIdRequestBody))
        .thenReturn(new SourceReadList().sources(Collections.singletonList(source)));

    workspacesHandler.deleteWorkspace(workspaceIdRequestBody);

    verify(connectionsHandler).deleteConnection(connection.getConnectionId());
    verify(destinationHandler).deleteDestination(destination);
    verify(sourceHandler).deleteSource(source);
  }

  @Test
  void testListWorkspaces() throws JsonValidationException, IOException {
    final StandardWorkspace workspace2 = generateWorkspace();

    when(configRepository.listStandardWorkspaces(false)).thenReturn(Lists.newArrayList(workspace, workspace2));

    final WorkspaceRead expectedWorkspaceRead1 = new WorkspaceRead()
        .workspaceId(workspace.getWorkspaceId())
        .customerId(workspace.getCustomerId())
        .email(workspace.getEmail())
        .name(workspace.getName())
        .slug(workspace.getSlug())
        .initialSetupComplete(workspace.getInitialSetupComplete())
        .displaySetupWizard(workspace.getDisplaySetupWizard())
        .news(workspace.getNews())
        .anonymousDataCollection(workspace.getAnonymousDataCollection())
        .securityUpdates(workspace.getSecurityUpdates())
        .notifications(List.of(generateApiNotification()))
        .defaultGeography(GEOGRAPHY_AUTO);

    final WorkspaceRead expectedWorkspaceRead2 = new WorkspaceRead()
        .workspaceId(workspace2.getWorkspaceId())
        .customerId(workspace2.getCustomerId())
        .email(workspace2.getEmail())
        .name(workspace2.getName())
        .slug(workspace2.getSlug())
        .initialSetupComplete(workspace2.getInitialSetupComplete())
        .displaySetupWizard(workspace2.getDisplaySetupWizard())
        .news(workspace2.getNews())
        .anonymousDataCollection(workspace2.getAnonymousDataCollection())
        .securityUpdates(workspace2.getSecurityUpdates())
        .notifications(List.of(generateApiNotification()))
        .defaultGeography(GEOGRAPHY_AUTO);

    final WorkspaceReadList actualWorkspaceReadList = workspacesHandler.listWorkspaces();

    assertEquals(Lists.newArrayList(expectedWorkspaceRead1, expectedWorkspaceRead2),
        actualWorkspaceReadList.getWorkspaces());
  }

  @Test
  void testGetWorkspace() throws JsonValidationException, ConfigNotFoundException, IOException {
    when(configRepository.getStandardWorkspaceNoSecrets(workspace.getWorkspaceId(), false)).thenReturn(workspace);

    final WorkspaceIdRequestBody workspaceIdRequestBody = new WorkspaceIdRequestBody().workspaceId(workspace.getWorkspaceId());

    final WorkspaceRead workspaceRead = new WorkspaceRead()
        .workspaceId(workspace.getWorkspaceId())
        .customerId(workspace.getCustomerId())
        .email(TEST_EMAIL)
        .name(TEST_WORKSPACE_NAME)
        .slug(TEST_WORKSPACE_SLUG)
        .initialSetupComplete(false)
        .displaySetupWizard(true)
        .news(false)
        .anonymousDataCollection(false)
        .securityUpdates(false)
        .notifications(List.of(generateApiNotification()))
        .defaultGeography(GEOGRAPHY_AUTO);

    assertEquals(workspaceRead, workspacesHandler.getWorkspace(workspaceIdRequestBody));
  }

  @Test
  void testGetWorkspaceBySlug() throws JsonValidationException, ConfigNotFoundException, IOException {
    when(configRepository.getWorkspaceBySlug("default", false)).thenReturn(workspace);

    final SlugRequestBody slugRequestBody = new SlugRequestBody().slug("default");
    final WorkspaceRead workspaceRead = new WorkspaceRead()
        .workspaceId(workspace.getWorkspaceId())
        .customerId(workspace.getCustomerId())
        .email(TEST_EMAIL)
        .name(workspace.getName())
        .slug(workspace.getSlug())
        .initialSetupComplete(workspace.getInitialSetupComplete())
        .displaySetupWizard(workspace.getDisplaySetupWizard())
        .news(workspace.getNews())
        .anonymousDataCollection(workspace.getAnonymousDataCollection())
        .securityUpdates(workspace.getSecurityUpdates())
        .notifications(NotificationConverter.toApiList(workspace.getNotifications()))
        .defaultGeography(GEOGRAPHY_AUTO);

    assertEquals(workspaceRead, workspacesHandler.getWorkspaceBySlug(slugRequestBody));
  }

  @Test
  void testUpdateWorkspace() throws JsonValidationException, ConfigNotFoundException, IOException {
    final io.airbyte.api.model.generated.Notification apiNotification = generateApiNotification();
    apiNotification.getSlackConfiguration().webhook("updated");
    final WorkspaceUpdate workspaceUpdate = new WorkspaceUpdate()
        .workspaceId(workspace.getWorkspaceId())
        .anonymousDataCollection(true)
        .securityUpdates(false)
        .news(false)
        .initialSetupComplete(true)
        .displaySetupWizard(false)
        .notifications(List.of(apiNotification))
        .defaultGeography(GEOGRAPHY_US);

    final Notification expectedNotification = generateNotification();
    expectedNotification.getSlackConfiguration().withWebhook("updated");
    final StandardWorkspace expectedWorkspace = new StandardWorkspace()
        .withWorkspaceId(workspace.getWorkspaceId())
        .withCustomerId(workspace.getCustomerId())
        .withEmail(TEST_EMAIL)
        .withName(TEST_WORKSPACE_NAME)
        .withSlug(TEST_WORKSPACE_SLUG)
        .withAnonymousDataCollection(true)
        .withSecurityUpdates(false)
        .withNews(false)
        .withInitialSetupComplete(true)
        .withDisplaySetupWizard(false)
        .withTombstone(false)
        .withNotifications(List.of(expectedNotification))
        .withDefaultGeography(Geography.US);

    when(configRepository.getStandardWorkspaceNoSecrets(workspace.getWorkspaceId(), false))
        .thenReturn(workspace)
        .thenReturn(expectedWorkspace);

    final WorkspaceRead actualWorkspaceRead = workspacesHandler.updateWorkspace(workspaceUpdate);

    final io.airbyte.api.model.generated.Notification expectedNotificationRead = generateApiNotification();
    expectedNotificationRead.getSlackConfiguration().webhook("updated");
    final WorkspaceRead expectedWorkspaceRead = new WorkspaceRead()
        .workspaceId(workspace.getWorkspaceId())
        .customerId(workspace.getCustomerId())
        .email(TEST_EMAIL)
        .name(TEST_WORKSPACE_NAME)
        .slug(TEST_WORKSPACE_SLUG)
        .initialSetupComplete(true)
        .displaySetupWizard(false)
        .news(false)
        .anonymousDataCollection(true)
        .securityUpdates(false)
        .notifications(List.of(expectedNotificationRead))
        .defaultGeography(GEOGRAPHY_US);

<<<<<<< HEAD
    verify(secretsRepositoryWriter).writeWorkspace(expectedWorkspace);
=======
    verify(configRepository).writeStandardWorkspaceNoSecrets(expectedWorkspace);
>>>>>>> ca198ecf

    assertEquals(expectedWorkspaceRead, actualWorkspaceRead);
  }

  @Test
  @DisplayName("Updating workspace name should update name and slug")
  void testUpdateWorkspaceNoNameUpdate() throws JsonValidationException, ConfigNotFoundException, IOException {
    final WorkspaceUpdateName workspaceUpdate = new WorkspaceUpdateName()
        .workspaceId(workspace.getWorkspaceId())
        .name("New Workspace Name");

    final StandardWorkspace expectedWorkspace = new StandardWorkspace()
        .withWorkspaceId(workspace.getWorkspaceId())
        .withCustomerId(workspace.getCustomerId())
        .withEmail(TEST_EMAIL)
        .withName("New Workspace Name")
        .withSlug("new-workspace-name")
        .withAnonymousDataCollection(workspace.getAnonymousDataCollection())
        .withSecurityUpdates(workspace.getSecurityUpdates())
        .withNews(workspace.getNews())
        .withInitialSetupComplete(workspace.getInitialSetupComplete())
        .withDisplaySetupWizard(workspace.getDisplaySetupWizard())
        .withTombstone(false)
        .withNotifications(workspace.getNotifications())
        .withDefaultGeography(Geography.AUTO);

    when(configRepository.getStandardWorkspaceNoSecrets(workspace.getWorkspaceId(), false))
        .thenReturn(workspace)
        .thenReturn(expectedWorkspace);

    final WorkspaceRead actualWorkspaceRead = workspacesHandler.updateWorkspaceName(workspaceUpdate);

    final WorkspaceRead expectedWorkspaceRead = new WorkspaceRead()
        .workspaceId(workspace.getWorkspaceId())
        .customerId(workspace.getCustomerId())
        .email(TEST_EMAIL)
        .name("New Workspace Name")
        .slug("new-workspace-name")
        .initialSetupComplete(workspace.getInitialSetupComplete())
        .displaySetupWizard(workspace.getDisplaySetupWizard())
        .news(workspace.getNews())
        .anonymousDataCollection(workspace.getAnonymousDataCollection())
        .securityUpdates(workspace.getSecurityUpdates())
        .notifications(List.of(generateApiNotification()))
        .defaultGeography(GEOGRAPHY_AUTO);

    verify(configRepository).writeStandardWorkspaceNoSecrets(expectedWorkspace);

    assertEquals(expectedWorkspaceRead, actualWorkspaceRead);
  }

  @Test
  @DisplayName("Partial patch update should preserve unchanged fields")
  void testWorkspacePatchUpdate() throws JsonValidationException, ConfigNotFoundException, IOException {
    final String EXPECTED_NEW_EMAIL = "expected-new-email@example.com";
    final WorkspaceUpdate workspaceUpdate = new WorkspaceUpdate()
        .workspaceId(workspace.getWorkspaceId())
        .anonymousDataCollection(true)
        .email(EXPECTED_NEW_EMAIL);

    final StandardWorkspace expectedWorkspace = Jsons.clone(workspace).withEmail(EXPECTED_NEW_EMAIL).withAnonymousDataCollection(true);
    when(configRepository.getStandardWorkspaceNoSecrets(workspace.getWorkspaceId(), false))
        .thenReturn(workspace)
        .thenReturn(expectedWorkspace);
    // The same as the original workspace, with only the email and data collection flags changed.
    final WorkspaceRead expectedWorkspaceRead = new WorkspaceRead()
        .workspaceId(workspace.getWorkspaceId())
        .customerId(workspace.getCustomerId())
        .email(EXPECTED_NEW_EMAIL)
        .name(workspace.getName())
        .slug(workspace.getSlug())
        .initialSetupComplete(workspace.getInitialSetupComplete())
        .displaySetupWizard(workspace.getDisplaySetupWizard())
        .news(workspace.getNews())
        .anonymousDataCollection(true)
        .securityUpdates(workspace.getSecurityUpdates())
        .notifications(NotificationConverter.toApiList(workspace.getNotifications()))
        .defaultGeography(GEOGRAPHY_AUTO);

    final WorkspaceRead actualWorkspaceRead = workspacesHandler.updateWorkspace(workspaceUpdate);
<<<<<<< HEAD
    verify(secretsRepositoryWriter).writeWorkspace(expectedWorkspace);
=======
    verify(configRepository).writeStandardWorkspaceNoSecrets(expectedWorkspace);
>>>>>>> ca198ecf
    assertEquals(expectedWorkspaceRead, actualWorkspaceRead);
  }

  @Test
  void testSetFeedbackDone() throws JsonValidationException, ConfigNotFoundException, IOException {
    final WorkspaceGiveFeedback workspaceGiveFeedback = new WorkspaceGiveFeedback()
        .workspaceId(UUID.randomUUID());

    workspacesHandler.setFeedbackDone(workspaceGiveFeedback);

    verify(configRepository).setFeedback(workspaceGiveFeedback.getWorkspaceId());
  }

}<|MERGE_RESOLUTION|>--- conflicted
+++ resolved
@@ -37,10 +37,6 @@
 import io.airbyte.config.StandardWorkspace;
 import io.airbyte.config.persistence.ConfigNotFoundException;
 import io.airbyte.config.persistence.ConfigRepository;
-<<<<<<< HEAD
-import io.airbyte.config.persistence.SecretsRepositoryReader;
-=======
->>>>>>> ca198ecf
 import io.airbyte.config.persistence.SecretsRepositoryWriter;
 import io.airbyte.server.converters.NotificationConverter;
 import io.airbyte.validation.json.JsonValidationException;
@@ -70,8 +66,6 @@
   private static final String TEST_EMAIL = "test@airbyte.io";
   private static final String TEST_WORKSPACE_NAME = "test workspace";
   private static final String TEST_WORKSPACE_SLUG = "test-workspace";
-  private SecretsRepositoryReader secretsRepositoryReader;
-  private SecretsRepositoryWriter secretsRepositoryWriter;
 
   private static final io.airbyte.api.model.generated.Geography GEOGRAPHY_AUTO =
       io.airbyte.api.model.generated.Geography.AUTO;
@@ -82,22 +76,13 @@
   @BeforeEach
   void setUp() {
     configRepository = mock(ConfigRepository.class);
-<<<<<<< HEAD
-    secretsRepositoryReader = mock(SecretsRepositoryReader.class);
-    secretsRepositoryWriter = mock(SecretsRepositoryWriter.class);
-=======
     secretsRepositoryWriter = new SecretsRepositoryWriter(configRepository, Optional.empty(), Optional.empty());
->>>>>>> ca198ecf
     connectionsHandler = mock(ConnectionsHandler.class);
     destinationHandler = mock(DestinationHandler.class);
     sourceHandler = mock(SourceHandler.class);
     uuidSupplier = mock(Supplier.class);
     workspace = generateWorkspace();
-<<<<<<< HEAD
-    workspacesHandler = new WorkspacesHandler(configRepository, secretsRepositoryReader, secretsRepositoryWriter, connectionsHandler,
-=======
     workspacesHandler = new WorkspacesHandler(configRepository, secretsRepositoryWriter, connectionsHandler,
->>>>>>> ca198ecf
         destinationHandler, sourceHandler, uuidSupplier);
   }
 
@@ -133,9 +118,8 @@
   }
 
   @Test
-  void testCreateWorkspace() throws JsonValidationException, IOException {
-    when(configRepository.listStandardWorkspaces(false)).thenReturn(Collections.singletonList(workspace));
-
+  void testCreateWorkspace() throws JsonValidationException, IOException, ConfigNotFoundException {
+    when(configRepository.getStandardWorkspaceNoSecrets(any(), eq(false))).thenReturn(workspace);
     final UUID uuid = UUID.randomUUID();
     when(uuidSupplier.get()).thenReturn(uuid);
 
@@ -169,11 +153,12 @@
   }
 
   @Test
-  void testCreateWorkspaceDuplicateSlug() throws JsonValidationException, IOException {
+  void testCreateWorkspaceDuplicateSlug() throws JsonValidationException, IOException, ConfigNotFoundException {
     when(configRepository.getWorkspaceBySlugOptional(any(String.class), eq(true)))
         .thenReturn(Optional.of(workspace))
         .thenReturn(Optional.of(workspace))
         .thenReturn(Optional.empty());
+    when(configRepository.getStandardWorkspaceNoSecrets(any(), eq(false))).thenReturn(workspace);
 
     final UUID uuid = UUID.randomUUID();
     when(uuidSupplier.get()).thenReturn(uuid);
@@ -381,11 +366,7 @@
         .notifications(List.of(expectedNotificationRead))
         .defaultGeography(GEOGRAPHY_US);
 
-<<<<<<< HEAD
-    verify(secretsRepositoryWriter).writeWorkspace(expectedWorkspace);
-=======
     verify(configRepository).writeStandardWorkspaceNoSecrets(expectedWorkspace);
->>>>>>> ca198ecf
 
     assertEquals(expectedWorkspaceRead, actualWorkspaceRead);
   }
@@ -466,11 +447,7 @@
         .defaultGeography(GEOGRAPHY_AUTO);
 
     final WorkspaceRead actualWorkspaceRead = workspacesHandler.updateWorkspace(workspaceUpdate);
-<<<<<<< HEAD
-    verify(secretsRepositoryWriter).writeWorkspace(expectedWorkspace);
-=======
     verify(configRepository).writeStandardWorkspaceNoSecrets(expectedWorkspace);
->>>>>>> ca198ecf
     assertEquals(expectedWorkspaceRead, actualWorkspaceRead);
   }
 
