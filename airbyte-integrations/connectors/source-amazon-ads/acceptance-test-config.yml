acceptance_tests:
  basic_read:
    tests:
      - config_path: secrets/config.json
        empty_streams:
          - name: sponsored_brands_ad_groups
            bypass_reason: "can't populate stream because it requires real ad campaign"
          - name: sponsored_brands_campaigns
            bypass_reason: "can't populate stream because it requires real ad campaign"
          - name: sponsored_brands_keywords
            bypass_reason: "can't populate stream because it requires real ad campaign"
          - name: attribution_report_performance_creative
            bypass_reason: "can't populate stream because it requires real ad campaign"
          - name: attribution_report_performance_adgroup
            bypass_reason: "can't populate stream because it requires real ad campaign"
          - name: attribution_report_products
            bypass_reason: "can't populate stream because it requires real ad campaign"
          - name: attribution_report_performance_campaign
            bypass_reason: "can't populate stream because it requires real ad campaign"
          - name: sponsored_display_report_stream
            bypass_reason: "can't populate stream because it requires real ad campaign"
          - name: sponsored_brands_report_stream
            bypass_reason: "can't populate stream because it requires real ad campaign"
          - name: sponsored_brands_video_report_stream
            bypass_reason: "can't populate stream because it requires real ad campaign"
          - name: sponsored_products_report_stream
            bypass_reason: "can't populate stream because it requires real ad campaign"
<<<<<<< HEAD
          - name: sponsored_display_creatives
            bypass_reason: "can't populate stream because it requires real ad campaign"
=======
        ignored_fields:
          sponsored_product_campaigns:
            - name: dailyBudget
              bypass_reason: "can be updated, also it is sometimes integer, sometimes float"
>>>>>>> 9ac7793b
        timeout_seconds: 2400
        expect_records:
          path: integration_tests/expected_records.jsonl
  connection:
    tests:
      - config_path: secrets/config.json
        status: succeed
      - config_path: integration_tests/invalid_config.json
        status: exception
  discovery:
    tests:
      - config_path: secrets/config.json
        backward_compatibility_tests_config:
          disable_for_version: 1.1.0
  full_refresh:
    tests:
      - config_path: secrets/config.json
        configured_catalog_path: integration_tests/configured_catalog.json
        timeout_seconds: 3600
  incremental:
    bypass_reason: "can't populate stream because it requires real ad campaign"
  spec:
    tests:
      - spec_path: integration_tests/spec.json
connector_image: airbyte/source-amazon-ads:dev
test_strictness_level: high<|MERGE_RESOLUTION|>--- conflicted
+++ resolved
@@ -25,15 +25,12 @@
             bypass_reason: "can't populate stream because it requires real ad campaign"
           - name: sponsored_products_report_stream
             bypass_reason: "can't populate stream because it requires real ad campaign"
-<<<<<<< HEAD
           - name: sponsored_display_creatives
             bypass_reason: "can't populate stream because it requires real ad campaign"
-=======
         ignored_fields:
           sponsored_product_campaigns:
             - name: dailyBudget
               bypass_reason: "can be updated, also it is sometimes integer, sometimes float"
->>>>>>> 9ac7793b
         timeout_seconds: 2400
         expect_records:
           path: integration_tests/expected_records.jsonl
