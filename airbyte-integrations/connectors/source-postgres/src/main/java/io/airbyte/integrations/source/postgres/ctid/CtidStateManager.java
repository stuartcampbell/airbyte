/*
 * Copyright (c) 2023 Airbyte, Inc., all rights reserved.
 */

package io.airbyte.integrations.source.postgres.ctid;

import com.fasterxml.jackson.databind.JsonNode;
import io.airbyte.integrations.source.postgres.internal.models.CtidStatus;
import io.airbyte.protocol.models.AirbyteStreamNameNamespacePair;
import io.airbyte.protocol.models.v0.AirbyteStateMessage;
import java.util.Map;
import java.util.Objects;

public abstract class CtidStateManager {

  public static final long CTID_STATUS_VERSION = 2;
  public static final String STATE_TYPE_KEY = "state_type";

  protected final Map<AirbyteStreamNameNamespacePair, CtidStatus> pairToCtidStatus;

  protected CtidStateManager(final Map<AirbyteStreamNameNamespacePair, CtidStatus> pairToCtidStatus) {
    this.pairToCtidStatus = pairToCtidStatus;
  }

  public CtidStatus getCtidStatus(final AirbyteStreamNameNamespacePair pair) {
    return pairToCtidStatus.get(pair);
  }

  public static boolean validateRelationFileNode(final CtidStatus ctidstatus,
<<<<<<< HEAD
      final AirbyteStreamNameNamespacePair pair,
      final FileNodeHandler fileNodeHandler) {
=======
                                                 final AirbyteStreamNameNamespacePair pair,
                                                 final Map<AirbyteStreamNameNamespacePair, Long> fileNodes) {
>>>>>>> c54ec9d9

    if (fileNodeHandler.hasFileNode(pair)) {
      final Long fileNode = fileNodeHandler.getFileNode(pair);
      return Objects.equals(ctidstatus.getRelationFilenode(), fileNode);
    }
    return true;
  }

  public abstract AirbyteStateMessage createCtidStateMessage(final AirbyteStreamNameNamespacePair pair, final CtidStatus ctidStatus);

  public abstract AirbyteStateMessage createFinalStateMessage(final AirbyteStreamNameNamespacePair pair, final JsonNode streamStateForIncrementalRun);

}<|MERGE_RESOLUTION|>--- conflicted
+++ resolved
@@ -27,13 +27,8 @@
   }
 
   public static boolean validateRelationFileNode(final CtidStatus ctidstatus,
-<<<<<<< HEAD
-      final AirbyteStreamNameNamespacePair pair,
-      final FileNodeHandler fileNodeHandler) {
-=======
                                                  final AirbyteStreamNameNamespacePair pair,
-                                                 final Map<AirbyteStreamNameNamespacePair, Long> fileNodes) {
->>>>>>> c54ec9d9
+                                                 final FileNodeHandler fileNodeHandler) {
 
     if (fileNodeHandler.hasFileNode(pair)) {
       final Long fileNode = fileNodeHandler.getFileNode(pair);
