--- conflicted
+++ resolved
@@ -99,12 +99,8 @@
    * @param categorisedStreams categorised streams
    * @param streamPair stream to reclassify
    */
-<<<<<<< HEAD
-  public static void reclassifyCategorisedCtidStream(final StreamsCategorised<CursorBasedStreams> categorisedStreams, final AirbyteStreamNameNamespacePair streamPair) {
-=======
   public static void reclassifyCategorisedCtidStream(final StreamsCategorised<CursorBasedStreams> categorisedStreams,
-                                                     AirbyteStreamNameNamespacePair streamPair) {
->>>>>>> c54ec9d9
+                                                     final AirbyteStreamNameNamespacePair streamPair) {
     final Optional<ConfiguredAirbyteStream> foundStream = categorisedStreams
         .ctidStreams()
         .streamsForCtidSync().stream().filter(c -> Objects.equals(
@@ -131,12 +127,8 @@
     });
   }
 
-<<<<<<< HEAD
-  public static void reclassifyCategorisedCtidStreams(final StreamsCategorised<CursorBasedStreams> categorisedStreams, final List<AirbyteStreamNameNamespacePair> streamPairs) {
-=======
   public static void reclassifyCategorisedCtidStreams(final StreamsCategorised<CursorBasedStreams> categorisedStreams,
-                                                      List<AirbyteStreamNameNamespacePair> streamPairs) {
->>>>>>> c54ec9d9
+                                                      final List<AirbyteStreamNameNamespacePair> streamPairs) {
     streamPairs.forEach(c -> reclassifyCategorisedCtidStream(categorisedStreams, c));
   }
 
