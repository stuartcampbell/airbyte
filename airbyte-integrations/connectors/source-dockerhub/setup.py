#
# Copyright (c) 2023 Airbyte, Inc., all rights reserved.
#


from setuptools import find_packages, setup

MAIN_REQUIREMENTS = [
    "airbyte-cdk~=0.1",
]

TEST_REQUIREMENTS = [
<<<<<<< HEAD
    "pytest~=6.2",
=======
    "requests-mock~=1.9.3",
    "pytest~=6.1",
>>>>>>> 747c96ae
    "pytest-mock~=3.6.1",
]

setup(
    name="source_dockerhub",
    description="Source implementation for Dockerhub.",
    author="Airbyte",
    author_email="contact@airbyte.io",
    packages=find_packages(),
    install_requires=MAIN_REQUIREMENTS,
    package_data={"": ["*.json", "*.yaml", "schemas/*.json", "schemas/shared/*.json"]},
    extras_require={
        "tests": TEST_REQUIREMENTS,
    },
)<|MERGE_RESOLUTION|>--- conflicted
+++ resolved
@@ -10,12 +10,8 @@
 ]
 
 TEST_REQUIREMENTS = [
-<<<<<<< HEAD
+    "requests-mock~=1.9.3",
     "pytest~=6.2",
-=======
-    "requests-mock~=1.9.3",
-    "pytest~=6.1",
->>>>>>> 747c96ae
     "pytest-mock~=3.6.1",
 ]
 
