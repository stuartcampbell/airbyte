--- conflicted
+++ resolved
@@ -227,13 +227,8 @@
         default=28,
     )
 
-<<<<<<< HEAD
-    max_batch_size: Optional[PositiveInt] = Field(
+    max_batch_size: Optional[int] = Field(
         title="Maximum Size of Batched Requests",
-=======
-    max_batch_size: Optional[int] = Field(
-        title="Maximum size of Batched Requests",
->>>>>>> 26bc2a87
         order=9,
         description=(
             "Maximum batch size used when sending batch requests to Facebook API. "
