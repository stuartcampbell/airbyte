--- conflicted
+++ resolved
@@ -21,19 +21,13 @@
   documentationUrl: https://docs.airbyte.com/integrations/sources/stripe
   tags:
     - language:python
-<<<<<<< HEAD
+  ab_internal:
+    sl: 300
+    ql: 300
   releases:
     breakingChanges:
       4.0.0:
         message: "Implementing event based incremental syncs - changing cursor fields."
         upgradeDeadline: "2023-08-01"
-  _ab_internal:
-    _sl: 300
-    _ql: 300
-=======
-  ab_internal:
-    sl: 300
-    ql: 300
->>>>>>> 0a854a08
   supportLevel: certified
 metadataSpecVersion: "1.0"