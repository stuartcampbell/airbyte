--- conflicted
+++ resolved
@@ -5,11 +5,7 @@
   connectorSubtype: api
   connectorType: source
   definitionId: e094cb9a-26de-4645-8761-65c0c425d1de
-<<<<<<< HEAD
   dockerImageTag: 4.0.0
-=======
-  dockerImageTag: 3.17.4
->>>>>>> 4cf3a595
   dockerRepository: airbyte/source-stripe
   githubIssueLabel: source-stripe
   icon: stripe.svg
