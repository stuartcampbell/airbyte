{
  "$schema": "http://json-schema.org/draft-07/schema#",
  "type": "object",
  "additionalProperties": true,
  "properties": {
    "attributes": {
      "type": "object",
      "additionalProperties": true,
      "properties": {}
    },
    "mandrillMessageId": {
      "type": ["null", "string"]
    },
    "personTags": {
      "type": ["null", "array"],
      "items": {
        "type": ["null", "string"]
      }
    },
    "email": {
      "type": ["string", "null"]
    },
    "customerId": {
      "type": ["string", "null"]
    },
    "firstName": {
      "type": ["string", "null"]
    },
    "lastName": {
      "type": ["string", "null"]
    },
    "companyName": {
      "type": ["string", "null"]
    },
    "companyId": {
      "type": ["string", "null"]
    },
    "personTags": {
      "type": ["string", "null"]
    },
    "sentDate": {
      "type": ["string", "null"],
      "format": "date-time"
    },
    "channel": {
      "type": ["string", "null"]
    },
    "campaign": {
      "type": ["string", "null"]
    },
    "campaignId": {
      "type": ["string", "null"]
    },
    "surveyTemplateId": {
      "type": ["string", "null"]
    },
    "subject": {
      "type": ["string", "null"]
    },
    "sentBy": {
      "type": ["string", "null"]
    },
    "status": {
      "type": ["string", "null"]
    },
    "detailedStatus": {
      "type": "object",
      "properties": {
        "isOpened": {
          "type": ["boolean", "null"]
        },
        "openedDate": {
          "type": ["string", "null"],
          "format": "date-time"
        },
        "isResponded": {
          "type": ["boolean", "null"]
        },
        "respondedDate": {
          "type": ["string", "null"],
          "format": "date-time"
        },
        "hasFeedback": {
          "type": ["boolean", "null"]
        },
        "isOptedOut": {
          "type": ["boolean", "null"]
        },
        "isBounced": {
          "type": ["boolean", "null"]
        }
      }
    },
    "additionalRecipients": {
      "type": "array",
<<<<<<< HEAD
      "items": {
          "type": "object",
          "properties": {
            "email": {
              "type": ["string", "null"]
            },
            "type": {
              "type": ["string", "null"]
            },
            "mandrillMessageId": {
              "type": ["string", "null"]
            }
          }
        }
    },
    "mandrillMessageId": {
      "type": ["string", "null"]
=======
      "items": { "type": "object" }
>>>>>>> cf590d76
    }
  }
}<|MERGE_RESOLUTION|>--- conflicted
+++ resolved
@@ -93,27 +93,23 @@
     },
     "additionalRecipients": {
       "type": "array",
-<<<<<<< HEAD
       "items": {
-          "type": "object",
-          "properties": {
-            "email": {
-              "type": ["string", "null"]
-            },
-            "type": {
-              "type": ["string", "null"]
-            },
-            "mandrillMessageId": {
-              "type": ["string", "null"]
-            }
+        "type": "object",
+        "properties": {
+          "email": {
+            "type": ["string", "null"]
+          },
+          "type": {
+            "type": ["string", "null"]
+          },
+          "mandrillMessageId": {
+            "type": ["string", "null"]
           }
         }
+      }
     },
     "mandrillMessageId": {
       "type": ["string", "null"]
-=======
-      "items": { "type": "object" }
->>>>>>> cf590d76
     }
   }
 }