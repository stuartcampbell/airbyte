data:
  allowedHosts:
    hosts:
      - api-m.paypal.com
      - api-m.sandbox.paypal.com
  registries:
    oss:
      enabled: true
    cloud:
      enabled: true
  connectorSubtype: api
  connectorType: source
  definitionId: d913b0f2-cc51-4e55-a44c-8ba1697b9239
  dockerImageTag: 2.1.0
  dockerRepository: airbyte/source-paypal-transaction
  githubIssueLabel: source-paypal-transaction
  icon: paypal.svg
  license: MIT
  name: Paypal Transaction
  releaseDate: 2021-06-10
  releaseStage: generally_available
  supportLevel: certified
  documentationUrl: https://docs.airbyte.com/integrations/sources/paypal-transaction
  tags:
    - language:low-code
  ab_internal:
    sl: 200
<<<<<<< HEAD
    ql: 300
=======
    ql: 400
  supportLevel: certified
>>>>>>> 183284ae
metadataSpecVersion: "1.0"<|MERGE_RESOLUTION|>--- conflicted
+++ resolved
@@ -25,10 +25,5 @@
     - language:low-code
   ab_internal:
     sl: 200
-<<<<<<< HEAD
-    ql: 300
-=======
     ql: 400
-  supportLevel: certified
->>>>>>> 183284ae
 metadataSpecVersion: "1.0"