--- conflicted
+++ resolved
@@ -156,13 +156,8 @@
       final MongoDbConnectorConfig mongoDbConnectorConfig = new MongoDbConnectorConfig(config);
       final ReplicaSets replicaSets = new ReplicaSetDiscovery(taskContext).getReplicaSets(mongoClient);
 
-<<<<<<< HEAD
-=======
       LOGGER.info("Parsing saved offset state for replica set '{}' and server ID '{}'...", replicaSets.all().get(0), properties.getProperty("name"));
 
-      offsetStorageReader = new OffsetStorageReaderImpl(fileOffsetBackingStore, properties.getProperty("name"), keyConverter, valueConverter);
-
->>>>>>> 62431df6
       final MongoDbOffsetContext.Loader loader = new MongoDbCustomLoader(mongoDbConnectorConfig, replicaSets);
       final Collection<Map<String, String>> partitions = loader.getPartitions();
       final Map<Map<String, String>, Map<String, Object>> offsets = offsetStorageReader.offsets(partitions);
