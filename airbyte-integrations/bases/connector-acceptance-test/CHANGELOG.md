# Changelog

<<<<<<< HEAD
## 1.0.0
Bump to Python 3.10, use dagger instead of docker-py in the ConnectorRunner.
=======
## 0.11.5
Changing test output and adding diff to test_read

## 0.11.4
Relax checking of `oneOf` common property and allow optional `default` keyword additional to `const` keyword.

## 0.11.3
Refactor test_oauth_flow_parameters to validate advanced_auth instead of the deprecated authSpecification

## 0.11.2
Do not enforce spec.json/spec.yaml
>>>>>>> 443d9217

## 0.11.1
Test connector image labels and make sure they are set correctly and match metadata.yaml.

## 0.11.0
Add backward_compatibility.check_if_field_removed test to check if a field has been removed from the catalog.

## 0.10.8
Increase the connection timeout to Docker client to 2 minutes ([context](https://github.com/airbytehq/airbyte/issues/27401))

## 0.10.7
Fix on supporting arrays in the state (ensure string are parsed as string and not int)

## 0.10.6
Supporting arrays in the state by allowing ints in cursor_paths

## 0.10.5
Skipping test_catalog_has_supported_data_types as it is failing on too many connectors. Will first address globally the type/format problems at scale and then re-enable it.

## 0.10.4
Fixing bug: test_catalog_has_supported_data_types should support stream properties having `/` in it.

## 0.10.3
Fixing bug: test_catalog_has_supported_data_types , integer is a supported airbyte type.

## 0.10.2
Fixing bug: test_catalog_has_supported_data_types was failing when a connector stream property is named 'type'.

## 0.10.1
Reverting to 0.9.0 as the latest version. 0.10.0 was released with a bug failing CAT on a couple of connectors.

## 0.10.0
Discovery test: add validation that fails if the declared types/format/airbyte_types in the connector's streams properties are not [supported data types](https://docs.airbyte.com/understanding-airbyte/supported-data-types/) or if their combination is invalid.

## 0.9.0
Basic read test: add validation that fails if undeclared columns are present in records. Add `fail_on_extra_fields` input parameter to ignore this failure if desired.

## 0.8.0
Spec tests: Make sure grouping and ordering properties are used in a consistent way.

## 0.7.2
TestConnection: assert that a check with `exception` status emits a trace message.

## 0.7.1
Discovery backward compatibility tests: handle errors on previous connectors catalog retrieval. Return None when the discovery failed. It should unblock the situation when tests fails even if you bypassed backward compatibility tests.

## 0.7.0
Basic read test: add `ignored_fields`, change configuration format by adding optional `bypass_reason` [#22996](https://github.com/airbytehq/airbyte/pull/22996)

## 0.6.1
Fix docker API - "Error" is optional. [#22987](https://github.com/airbytehq/airbyte/pull/22987)

## 0.6.0
Allow passing custom environment variables to the connector under test. [#22937](https://github.com/airbytehq/airbyte/pull/22937).

## 0.5.3
Spec tests: Make `oneOf` checks work for nested `oneOf`s. [#22395](https://github.com/airbytehq/airbyte/pull/22395)

## 0.5.2
Check that `emitted_at` increases during subsequent reads. [#22291](https://github.com/airbytehq/airbyte/pull/22291)

## 0.5.1
Fix discovered catalog caching for different configs. [#22301](https://github.com/airbytehq/airbyte/pull/22301)

## 0.5.0
Re-release of 0.3.0 [#21451](https://github.com/airbytehq/airbyte/pull/21451)

# Renamed image from `airbyte/source-acceptance-test` to `airbyte/connector-acceptance-test` - Older versions are only available under the old name

## 0.4.0
Revert 0.3.0

## 0.3.0
(Broken) Add various stricter checks for specs (see PR for details). [#21451](https://github.com/airbytehq/airbyte/pull/21451)

## 0.2.26
Check `future_state` only for incremental streams. [#21248](https://github.com/airbytehq/airbyte/pull/21248)

## 0.2.25
Enable bypass reason for future state test config.[#20549](https://github.com/airbytehq/airbyte/pull/20549)

## 0.2.24
Check for nullity of docker runner in `previous_discovered_catalog_fixture`.[#20899](https://github.com/airbytehq/airbyte/pull/20899)

## 0.2.23
Skip backward compatibility tests on specifications if actual and previous specifications and discovered catalogs are identical.[#20435](https://github.com/airbytehq/airbyte/pull/20435)

## 0.2.22
Capture control messages to store and use updated configurations. [#19979](https://github.com/airbytehq/airbyte/pull/19979).

## 0.2.21
Optionally disable discovered catalog caching. [#19806](https://github.com/airbytehq/airbyte/pull/19806).

## 0.2.20
Stricter integer field schema validation. [#19820](https://github.com/airbytehq/airbyte/pull/19820).

## 0.2.19
Test for exposed secrets: const values can not hold secrets. [#19465](https://github.com/airbytehq/airbyte/pull/19465).

## 0.2.18
Test connector specification against exposed secret fields. [#19124](https://github.com/airbytehq/airbyte/pull/19124).

## 0.2.17
Make `incremental.future_state` mandatory in `high` `test_strictness_level`. [#19085](https://github.com/airbytehq/airbyte/pull/19085/).

## 0.2.16
Run `basic_read` on the discovered catalog in `high` `test_strictness_level`. [#18937](https://github.com/airbytehq/airbyte/pull/18937).

## 0.2.15
Make `expect_records` mandatory in `high` `test_strictness_level`. [#18497](https://github.com/airbytehq/airbyte/pull/18497/).

## 0.2.14
Fail basic read in `high` `test_strictness_level` if no `bypass_reason` is set on empty_streams. [#18425](https://github.com/airbytehq/airbyte/pull/18425/).

## 0.2.13
Fail tests in `high` `test_strictness_level` if all tests are not configured. [#18414](https://github.com/airbytehq/airbyte/pull/18414/).

## 0.2.12
Declare `bypass_reason` field in test configuration. [#18364](https://github.com/airbytehq/airbyte/pull/18364).

## 0.2.11
Declare `test_strictness_level` field in test configuration. [#18218](https://github.com/airbytehq/airbyte/pull/18218).

## 0.2.10
Bump `airbyte-cdk~=0.2.0`

## 0.2.9
Update tests after protocol change making `supported_sync_modes` a required property of `AirbyteStream` [#15591](https://github.com/airbytehq/airbyte/pull/15591/)

## 0.2.8
Make full refresh tests tolerant to new records in a sequential read.[#17660](https://github.com/airbytehq/airbyte/pull/17660/)

## 0.2.7
Fix a bug when a state is evaluated once before used in a loop of `test_read_sequential_slices` [#17757](https://github.com/airbytehq/airbyte/pull/17757/)

## 0.2.6
Backward compatibility hypothesis testing: disable "filtering too much" health check. [#17871](https://github.com/airbytehq/airbyte/pull/17871)

## 0.2.5
Unit test `test_state_with_abnormally_large_values` to check state emission testing is working. [#17791](https://github.com/airbytehq/airbyte/pull/17791)

## 0.2.4
Make incremental tests compatible with per stream states.[#16686](https://github.com/airbytehq/airbyte/pull/16686/)

## 0.2.3
Backward compatibility tests: improve `check_if_type_of_type_field_changed` to make it less radical when validating specs and allow `'str' -> ['str', '<another_type>']` type changes.[#16429](https://github.com/airbytehq/airbyte/pull/16429/)

## 0.2.2
Backward compatibility tests: improve `check_if_cursor_field_was_changed` to make it less radical and allow stream addition to catalog.[#15835](https://github.com/airbytehq/airbyte/pull/15835/)

## 0.2.1
Don't fail on updating `additionalProperties`: fix IndexError [#15532](https://github.com/airbytehq/airbyte/pull/15532/)

## 0.2.0
Finish backward compatibility syntactic tests implementation: check that cursor fields were not changed. [#15520](https://github.com/airbytehq/airbyte/pull/15520/)

## 0.1.62
Backward compatibility tests: add syntactic validation of catalogs [#15486](https://github.com/airbytehq/airbyte/pull/15486/)

## 0.1.61
Add unit tests coverage computation [#15443](https://github.com/airbytehq/airbyte/pull/15443/).

## 0.1.60
Backward compatibility tests: validate fake previous config against current connector specification. [#15367](https://github.com/airbytehq/airbyte/pull/15367)

## 0.1.59
Backward compatibility tests: add syntactic validation of specs [#15194](https://github.com/airbytehq/airbyte/pull/15194/).

## 0.1.58
Bootstrap spec backward compatibility tests. Add fixtures to retrieve a previous connector version spec [#14954](https://github.com/airbytehq/airbyte/pull/14954/).

## 0.1.57
Run connector from its image `working_dir` instead of from `/data`.

## 0.1.56
Add test case in `TestDiscovery` and `TestConnection` to assert `additionalProperties` fields are set to true if they are declared [#14878](https://github.com/airbytehq/airbyte/pull/14878/).

## 0.1.55
Add test case in `TestDiscovery` to assert `supported_sync_modes` stream field in catalog is set and not empty.

## 0.1.54
Fixed `AirbyteTraceMessage` test case to make connectors fail more reliably.

## 0.1.53
Add more granular incremental testing that walks through syncs and verifies records according to cursor value.

## 0.1.52
Add test case for `AirbyteTraceMessage` emission on connector failure: [#12796](https://github.com/airbytehq/airbyte/pull/12796/).

## 0.1.51
- Add `threshold_days` option for lookback window support in incremental tests.
- Update CDK to prevent warnings when encountering new `AirbyteTraceMessage`s.

## 0.1.50
Added support for passing a `.yaml` file as `spec_path`.

## 0.1.49
Fixed schema parsing when a JSONschema `type` was not present - we now assume `object` if the `type` is not present.

## 0.1.48
Add checking that oneOf common property has only `const` keyword, no `default` and `enum` keywords: [#11704](https://github.com/airbytehq/airbyte/pull/11704)

## 0.1.47
Added local test success message containing git hash: [#11497](https://github.com/airbytehq/airbyte/pull/11497)

## 0.1.46
Fix `test_oneof_usage` test: [#9861](https://github.com/airbytehq/airbyte/pull/9861)

## 0.1.45
Check for not allowed keywords `allOf`, `not` in connectors schema: [#9851](https://github.com/airbytehq/airbyte/pull/9851)

## 0.1.44
Fix incorrect name of `primary_keys` attribute: [#9768](https://github.com/airbytehq/airbyte/pull/9768)

## 0.1.43
`TestFullRefresh` test can compare records using PKs: [#9768](https://github.com/airbytehq/airbyte/pull/9768)

## 0.1.36
Add assert that `spec.json` file does not have any `$ref` in it: [#8842](https://github.com/airbytehq/airbyte/pull/8842)

## 0.1.32
Add info about skipped failed tests in `/test` command message on GitHub: [#8691](https://github.com/airbytehq/airbyte/pull/8691)

## 0.1.31
Take `ConfiguredAirbyteCatalog` from discover command by default

## 0.1.30
Validate if each field in a stream has appeared at least once in some record.

## 0.1.29
Add assert that output catalog does not have any `$ref` in it

## 0.1.28
Print stream name when incremental sync tests fail

## 0.1.27
Add ignored fields for full refresh test (unit tests)

## 0.1.26
Add ignored fields for full refresh test

## 0.1.25
Fix incorrect nested structures compare.

## 0.1.24
Improve message about errors in the stream's schema: [#6934](https://github.com/airbytehq/airbyte/pull/6934)

## 0.1.23
Fix incorrect auth init flow check defect.

## 0.1.22
Fix checking schemas with root `$ref` keyword

## 0.1.21
Fix rootObject oauth init parameter check

## 0.1.20
Add oauth init flow parameter verification for spec.

## 0.1.19
Assert a non-empty overlap between the fields present in the record and the declared json schema.

## 0.1.18
Fix checking date-time format against nullable field.

## 0.1.17
Fix serialize function for acceptance-tests: [#5738](https://github.com/airbytehq/airbyte/pull/5738)

## 0.1.16
Fix for flake8-ckeck for acceptance-tests: [#5785](https://github.com/airbytehq/airbyte/pull/5785)

## 0.1.15
Add detailed logging for acceptance tests: [5392](https://github.com/airbytehq/airbyte/pull/5392)

## 0.1.14
Fix for NULL datetime in MySQL format (i.e. `0000-00-00`): [#4465](https://github.com/airbytehq/airbyte/pull/4465)

## 0.1.13
Replace `validate_output_from_all_streams` with `empty_streams` param: [#4897](https://github.com/airbytehq/airbyte/pull/4897)

## 0.1.12
Improve error message when data mismatches schema: [#4753](https://github.com/airbytehq/airbyte/pull/4753)

## 0.1.11
Fix error in the naming of method `test_match_expected` for class `TestSpec`.

## 0.1.10
Add validation of input config.json against spec.json.

## 0.1.9
Add configurable validation of schema for all records in BasicRead test: [#4345](https://github.com/airbytehq/airbyte/pull/4345)

The validation is ON by default.
To disable validation for the source you need to set `validate_schema: off` in the config file.

## 0.1.8
Fix cursor_path to support nested and absolute paths: [#4552](https://github.com/airbytehq/airbyte/pull/4552)

## 0.1.7
Add: `test_spec` additionally checks if Dockerfile has `ENV AIRBYTE_ENTRYPOINT` defined and equal to space_joined `ENTRYPOINT`

## 0.1.6
Add test whether PKs present and not None if `source_defined_primary_key` defined: [#4140](https://github.com/airbytehq/airbyte/pull/4140)

## 0.1.5
Add configurable timeout for the acceptance tests: [#4296](https://github.com/airbytehq/airbyte/pull/4296)
<|MERGE_RESOLUTION|>--- conflicted
+++ resolved
@@ -1,9 +1,8 @@
 # Changelog
 
-<<<<<<< HEAD
 ## 1.0.0
 Bump to Python 3.10, use dagger instead of docker-py in the ConnectorRunner.
-=======
+
 ## 0.11.5
 Changing test output and adding diff to test_read
 
@@ -15,7 +14,6 @@
 
 ## 0.11.2
 Do not enforce spec.json/spec.yaml
->>>>>>> 443d9217
 
 ## 0.11.1
 Test connector image labels and make sure they are set correctly and match metadata.yaml.
