#
# Copyright (c) 2022 Airbyte, Inc., all rights reserved.
#
from typing import Mapping, Type

from airbyte_cdk.sources.declarative.checks.check_stream import CheckStream
from airbyte_cdk.sources.declarative.checks.connection_checker import ConnectionChecker
from airbyte_cdk.sources.declarative.datetime.min_max_datetime import MinMaxDatetime
from airbyte_cdk.sources.declarative.declarative_stream import DeclarativeStream
from airbyte_cdk.sources.declarative.decoders.decoder import Decoder
from airbyte_cdk.sources.declarative.decoders.json_decoder import JsonDecoder
from airbyte_cdk.sources.declarative.extractors.http_selector import HttpSelector
from airbyte_cdk.sources.declarative.extractors.record_selector import RecordSelector
from airbyte_cdk.sources.declarative.interpolation.interpolated_boolean import InterpolatedBoolean
from airbyte_cdk.sources.declarative.interpolation.interpolated_string import InterpolatedString
from airbyte_cdk.sources.declarative.requesters.error_handlers.default_error_handler import DefaultErrorHandler
from airbyte_cdk.sources.declarative.requesters.error_handlers.error_handler import ErrorHandler
from airbyte_cdk.sources.declarative.requesters.error_handlers.http_response_filter import HttpResponseFilter
from airbyte_cdk.sources.declarative.requesters.http_requester import HttpRequester
from airbyte_cdk.sources.declarative.requesters.paginators.limit_paginator import RequestOption
from airbyte_cdk.sources.declarative.requesters.paginators.no_pagination import NoPagination
from airbyte_cdk.sources.declarative.requesters.paginators.paginator import Paginator
from airbyte_cdk.sources.declarative.requesters.request_options.interpolated_request_options_provider import (
    InterpolatedRequestOptionsProvider,
)
from airbyte_cdk.sources.declarative.requesters.request_options.request_options_provider import RequestOptionsProvider
from airbyte_cdk.sources.declarative.requesters.requester import Requester
from airbyte_cdk.sources.declarative.retrievers.retriever import Retriever
from airbyte_cdk.sources.declarative.retrievers.simple_retriever import SimpleRetriever
from airbyte_cdk.sources.declarative.schema.json_schema import JsonSchema
from airbyte_cdk.sources.declarative.schema.schema_loader import SchemaLoader
from airbyte_cdk.sources.declarative.states.dict_state import DictState
from airbyte_cdk.sources.declarative.states.state import State
from airbyte_cdk.sources.declarative.stream_slicers.single_slice import SingleSlice
from airbyte_cdk.sources.declarative.stream_slicers.stream_slicer import StreamSlicer
from airbyte_cdk.sources.streams.core import Stream

"""
DEFAULT_IMPLEMENTATIONS_REGISTRY contains a mapping of interface -> subclass
enabling the factory to instantiate a reasonable default class when no type or classname is specified
"""
DEFAULT_IMPLEMENTATIONS_REGISTRY: Mapping[Type, Type] = {
    ConnectionChecker: CheckStream,
    Decoder: JsonDecoder,
    ErrorHandler: DefaultErrorHandler,
    HttpResponseFilter: HttpResponseFilter,
    HttpSelector: RecordSelector,
    InterpolatedBoolean: InterpolatedBoolean,
    InterpolatedRequestOptionsProvider: InterpolatedRequestOptionsProvider,
    InterpolatedString: InterpolatedString,
    MinMaxDatetime: MinMaxDatetime,
    Paginator: NoPagination,
    RequestOption: RequestOption,
    RequestOptionsProvider: InterpolatedRequestOptionsProvider,
    Requester: HttpRequester,
    Retriever: SimpleRetriever,
    SchemaLoader: JsonSchema,
    State: DictState,
    Stream: DeclarativeStream,
<<<<<<< HEAD
    RequestOption: RequestOption,
    InterpolatedRequestOptionsProvider: InterpolatedRequestOptionsProvider,
    MinMaxDatetime: MinMaxDatetime,
    InterpolatedString: InterpolatedString,
=======
    StreamSlicer: SingleSlice,
>>>>>>> cac95dd4
}<|MERGE_RESOLUTION|>--- conflicted
+++ resolved
@@ -57,12 +57,5 @@
     SchemaLoader: JsonSchema,
     State: DictState,
     Stream: DeclarativeStream,
-<<<<<<< HEAD
-    RequestOption: RequestOption,
-    InterpolatedRequestOptionsProvider: InterpolatedRequestOptionsProvider,
-    MinMaxDatetime: MinMaxDatetime,
-    InterpolatedString: InterpolatedString,
-=======
     StreamSlicer: SingleSlice,
->>>>>>> cac95dd4
 }