--- conflicted
+++ resolved
@@ -1,9 +1,5 @@
 # Changelog
 
-<<<<<<< HEAD
-## 0.17.0
-TODO: PLACEHOLDER - Fill once all dependent PRs are merged in
-=======
 ## 0.20.0
 Low-Code: Refactor low-code to use Pydantic model based manifest parsing and component creation
 
@@ -24,7 +20,6 @@
 
 ## 0.16.3
 Do not eagerly refresh access token in `SingleUseRefreshTokenOauth2Authenticator` [#20923](https://github.com/airbytehq/airbyte/pull/20923)
->>>>>>> cbf9ea76
 
 ## 0.16.2
 Fix the naming of OAuthAuthenticator
