#
# Copyright (c) 2023 Airbyte, Inc., all rights reserved.
#

"""This module groups util function used in pipelines."""
from __future__ import annotations

import datetime
import json
import os
import re
import sys
import unicodedata
from glob import glob
from pathlib import Path
from typing import TYPE_CHECKING, Any, Callable, List, Optional, Set, Tuple, Union

import anyio
import asyncer
import click
import git
from ci_connector_ops.pipelines import consts, main_logger
from ci_connector_ops.pipelines.consts import GCS_PUBLIC_DOMAIN
from ci_connector_ops.utils import get_all_released_connectors, get_changed_connectors
from dagger import Config, Connection, Client, Container, DaggerError, ExecError, File, ImageLayerCompression, QueryError, Secret
from google.cloud import storage
from google.oauth2 import service_account
from more_itertools import chunked

if TYPE_CHECKING:
    from ci_connector_ops.pipelines.contexts import ConnectorContext
    from github import PullRequest

DAGGER_CONFIG = Config(log_output=sys.stderr)
AIRBYTE_REPO_URL = "https://github.com/airbytehq/airbyte.git"
METADATA_FILE_NAME = "metadata.yaml"
METADATA_ICON_FILE_NAME = "icon.svg"
DIFF_FILTER = "MADRT"  # Modified, Added, Deleted, Renamed, Type changed
IGNORED_FILE_EXTENSIONS = [".md"]


# This utils will probably be redundant once https://github.com/dagger/dagger/issues/3764 is implemented
async def check_path_in_workdir(container: Container, path: str) -> bool:
    """Check if a local path is mounted to the working directory of a container.

    Args:
        container (Container): The container on which we want the check the path existence.
        path (str): Directory or file path we want to check the existence in the container working directory.

    Returns:
        bool: Whether the path exists in the container working directory.
    """
    workdir = (await container.with_exec(["pwd"]).stdout()).strip()
    mounts = await container.mounts()
    if workdir in mounts:
        expected_file_path = Path(workdir[1:]) / path
        return expected_file_path.is_file() or expected_file_path.is_dir()
    else:
        return False

<<<<<<< HEAD
def secret_host_env_variable(client: Client, name: str, default: str = ""):
    """Add a host environment variable as a secret in a container."""
=======
def secret_host_variable(client: Client, name: str, default: str = ""):
    """Add a host environment variable as a secret in a container.

    Example:
        >>> container.with_(secret_host_variable(client, "MY_SECRET"))

    Args:
        client (Client): The dagger client.
        name (str): The name of the environment variable. The same name will be
            used in the container, for the secret name and for the host variable.
        default (str): The default value to use if the host variable is not set. Defaults to "".

    Returns:
        Callable[[Container], Container]: A function that can be used in a `Container.with_()` method.
    """
>>>>>>> 7760f523
    def _secret_host_variable(container: Container):
        return container.with_secret_variable(
            name,
            get_secret_host_env_variable(client, name, default)
        )
    return _secret_host_variable


<<<<<<< HEAD
def get_secret_host_env_variable(client: Client, name: str, default: str = "") -> Secret:
    """Creates a dagger.Secret from a host environment variable."""
=======
def get_secret_host_variable(client: Client, name: str, default: str = "") -> Secret:
    """Creates a dagger.Secret from a host environment variable.

    Args:
        client (Client): The dagger client.
        name (str): The name of the environment variable. The same name will be used for the secret.
        default (str): The default value to use if the host variable is not set. Defaults to "".

    Returns:
        Secret: A dagger secret.
    """
>>>>>>> 7760f523
    return client.set_secret(name, os.environ.get(name, default))


# This utils will probably be redundant once https://github.com/dagger/dagger/issues/3764 is implemented
async def get_file_contents(container: Container, path: str) -> Optional[str]:
    """Retrieve a container file contents.

    Args:
        container (Container): The container hosting the file you want to read.
        path (str): Path, in the container, to the file you want to read.

    Returns:
        Optional[str]: The file content if the file exists in the container, None otherwise.
    """
    try:
        return await container.file(path).contents()
    except QueryError as e:
        if "no such file or directory" not in str(e):
            # this error could come from a network issue
            raise
    return None


async def get_container_output(container: Container) -> Tuple[str, str]:
    """Retrieve both stdout and stderr of a container, concurrently.

    Args:
        container (Container): The container to execute.

    Returns:
        Tuple[str, str]: The stdout and stderr of the container, respectively.

    Raises:
        ExecError: If the container exit code is not 0.
    """
    async with asyncer.create_task_group() as task_group:
        soon_stdout = task_group.soonify(container.stdout)
        soon_stderr = task_group.soonify(container.stderr)
    return soon_stdout.value, soon_stderr.value


async def get_exec_result(container: Container) -> Tuple[int, str, str]:
    """Retrieve the exit_code along with stdout and stderr of a container by handling the ExecError.

    Note: It is preferrable to not worry about the exit code value and just capture
    ExecError to handle errors. This is offered as a convenience when the exit code
    value is actually needed.

    Args:
        container (Container): The container to execute.

    Returns:
        Tuple[int, str, str]: The exit_code, stdout and stderr of the container, respectively.
    """
    try:
        return 0, *(await get_container_output(container))
    except ExecError as e:
        return e.exit_code, e.stdout, e.stderr


async def with_exit_code(container: Container) -> int:
    """Read the container exit code.

    Args:
        container (Container): The container from which you want to read the exit code.

    Returns:
        int: The exit code.
    """
    try:
        await container
    except ExecError as e:
        return e.exit_code
    return 0


async def with_stderr(container: Container) -> str:
    """Retrieve the stderr of a container even on execution error."""
    try:
        return await container.stderr()
    except ExecError as e:
        return e.stderr


async def with_stdout(container: Container) -> str:
    """Retrieve the stdout of a container even on execution error."""
    try:
        return await container.stdout()
    except ExecError as e:
        return e.stdout


def get_current_git_branch() -> str:  # noqa D103
    return git.Repo().active_branch.name


def get_current_git_revision() -> str:  # noqa D103
    return git.Repo().head.object.hexsha


def get_current_epoch_time() -> int:  # noqa D103
    return round(datetime.datetime.utcnow().timestamp())


async def get_modified_files_in_branch_remote(
    current_git_branch: str, current_git_revision: str, diffed_branch: str = "origin/master"
) -> Set[str]:
    """Use git diff to spot the modified files on the remote branch."""
    async with Connection(DAGGER_CONFIG) as dagger_client:
        modified_files = await (
            dagger_client.container()
            .from_("alpine/git:latest")
            .with_workdir("/repo")
            .with_exec(["init"])
            .with_env_variable("CACHEBUSTER", current_git_revision)
            .with_exec(
                [
                    "remote",
                    "add",
                    "--fetch",
                    "--track",
                    diffed_branch.split("/")[-1],
                    "--track",
                    current_git_branch,
                    "origin",
                    AIRBYTE_REPO_URL,
                ]
            )
            .with_exec(["checkout", "-t", f"origin/{current_git_branch}"])
            .with_exec(["diff", f"--diff-filter={DIFF_FILTER}", "--name-only", f"{diffed_branch}...{current_git_revision}"])
            .stdout()
        )
    return set(modified_files.split("\n"))


def get_modified_files_in_branch_local(current_git_revision: str, diffed_branch: str = "master") -> Set[str]:
    """Use git diff and git status to spot the modified files on the local branch."""
    airbyte_repo = git.Repo()
    modified_files = airbyte_repo.git.diff(
        f"--diff-filter={DIFF_FILTER}", "--name-only", f"{diffed_branch}...{current_git_revision}"
    ).split("\n")
    status_output = airbyte_repo.git.status("--porcelain")
    for not_committed_change in status_output.split("\n"):
        file_path = not_committed_change.strip().split(" ")[-1]
        if file_path:
            modified_files.append(file_path)
    return set(modified_files)


def get_modified_files_in_branch(current_git_branch: str, current_git_revision: str, diffed_branch: str, is_local: bool = True) -> Set[str]:
    """Retrieve the list of modified files on the branch."""
    if is_local:
        return get_modified_files_in_branch_local(current_git_revision, diffed_branch)
    else:
        return anyio.run(get_modified_files_in_branch_remote, current_git_branch, current_git_revision, diffed_branch)


async def get_modified_files_in_commit_remote(current_git_branch: str, current_git_revision: str) -> Set[str]:
    async with Connection(DAGGER_CONFIG) as dagger_client:
        modified_files = await (
            dagger_client.container()
            .from_("alpine/git:latest")
            .with_workdir("/repo")
            .with_exec(["init"])
            .with_env_variable("CACHEBUSTER", current_git_revision)
            .with_exec(
                [
                    "remote",
                    "add",
                    "--fetch",
                    "--track",
                    current_git_branch,
                    "origin",
                    AIRBYTE_REPO_URL,
                ]
            )
            .with_exec(["checkout", "-t", f"origin/{current_git_branch}"])
            .with_exec(["diff-tree", "--no-commit-id", "--name-only", current_git_revision, "-r"])
            .stdout()
        )
    return set(modified_files.split("\n"))


def get_modified_files_in_commit_local(current_git_revision: str) -> Set[str]:
    airbyte_repo = git.Repo()
    modified_files = airbyte_repo.git.diff_tree("--no-commit-id", "--name-only", current_git_revision, "-r").split("\n")
    return set(modified_files)


def get_modified_files_in_commit(current_git_branch: str, current_git_revision: str, is_local: bool = True) -> Set[str]:
    if is_local:
        return get_modified_files_in_commit_local(current_git_revision)
    else:
        return anyio.run(get_modified_files_in_commit_remote, current_git_branch, current_git_revision)


def get_modified_files_in_pull_request(pull_request: PullRequest) -> List[str]:
    """Retrieve the list of modified files in a pull request."""
    return [f.filename for f in pull_request.get_files()]


def get_last_commit_message() -> str:
    """Retrieve the last commit message."""
    return git.Repo().head.commit.message


def _is_ignored_file(file_path: Union[str, Path]) -> bool:
    """Check if the provided file has an ignored extension."""
    return Path(file_path).suffix in IGNORED_FILE_EXTENSIONS

def _file_path_starts_with(given_file_path: Path, starts_with_path: Path) -> bool:
    """Check if the file path starts with the connector dependency path."""
    given_file_path_parts = given_file_path.parts
    starts_with_path_parts = starts_with_path.parts

    return given_file_path_parts[:len(starts_with_path_parts)] == starts_with_path_parts

def _find_modified_connectors(file: Union[str, Path], all_dependencies: list) -> dict:
    """Find all connectors whose dependencies were modified."""
    modified_connectors = {}
    for connector, connector_dependencies in all_dependencies:
        for connector_dependency in connector_dependencies:
            file_path = Path(file)

            if _file_path_starts_with(file_path, connector_dependency):
                # Add the connector to the modified connectors
                modified_connectors.setdefault(connector, [])
                connector_directory_path = Path(connector.code_directory)

                # If the file is in the connector directory, add it to the modified files
                if _file_path_starts_with(file_path, connector_directory_path):
                    modified_connectors[connector].append(file)
                else:
                    main_logger.info(f"Adding connector '{connector}' due to dependency modification: '{file}'.")

    return modified_connectors

def get_modified_connectors(modified_files: Set[Union[str, Path]]) -> dict:
    """Create a mapping of modified connectors (key) and modified files (value).
    As we call connector.get_local_dependencies_paths() any modification to a dependency will trigger connector pipeline for all connectors that depend on it.
    The get_local_dependencies_paths function currently computes dependencies for Java connectors only.
    It's especially useful to trigger tests of strict-encrypt variant when a change is made to the base connector.
    Or to tests all jdbc connectors when a change is made to source-jdbc or base-java.
    We'll consider extending the dependency resolution to Python connectors once we confirm that it's needed and feasible in term of scale.
    """
    all_connector_dependencies = [
        (connector, connector.get_local_dependency_paths())
        for connector in get_all_released_connectors()
    ]

    # Ignore files with certain extensions
    modified_files = [file for file in modified_files if not _is_ignored_file(file)]

    modified_connectors = {}
    for modified_file in modified_files:
        modified_connectors.update(_find_modified_connectors(modified_file, all_connector_dependencies))

    return modified_connectors


def get_modified_metadata_files(modified_files: Set[Union[str, Path]]) -> Set[Path]:
    return {
        Path(str(f))
        for f in modified_files
        if str(f).endswith(METADATA_FILE_NAME) and str(f).startswith("airbyte-integrations/connectors") and "-scaffold-" not in str(f)
    }


def get_expected_metadata_files(modified_files: Set[Union[str, Path]]) -> Set[Path]:
    changed_connectors = get_changed_connectors(modified_files=modified_files)
    return {changed_connector.metadata_file_path for changed_connector in changed_connectors}


def get_all_metadata_files() -> Set[Path]:
    return {
        Path(metadata_file)
        for metadata_file in glob("airbyte-integrations/connectors/**/metadata.yaml", recursive=True)
        if "-scaffold-" not in metadata_file
    }


def slugify(value: Any, allow_unicode: bool = False):
    """
    Taken from https://github.com/django/django/blob/master/django/utils/text.py.

    Convert to ASCII if 'allow_unicode' is False. Convert spaces or repeated
    dashes to single dashes. Remove characters that aren't alphanumerics,
    underscores, or hyphens. Convert to lowercase. Also strip leading and
    trailing whitespace, dashes, and underscores.
    """
    value = str(value)
    if allow_unicode:
        value = unicodedata.normalize("NFKC", value)
    else:
        value = unicodedata.normalize("NFKD", value).encode("ascii", "ignore").decode("ascii")
    value = re.sub(r"[^\w\s-]", "", value.lower())
    return re.sub(r"[-\s]+", "-", value).strip("-_")


def key_value_text_to_dict(text: str) -> dict:
    kv = {}
    for line in text.split("\n"):
        if "=" in line:
            try:
                k, v = line.split("=")
            except ValueError:
                continue
            kv[k] = v
    return kv


async def key_value_file_to_dict(file: File) -> dict:
    return key_value_text_to_dict(await file.contents())


async def get_dockerfile_labels(dockerfile: File) -> dict:
    return {k.replace("LABEL ", ""): v for k, v in (await key_value_file_to_dict(dockerfile)).items() if k.startswith("LABEL")}


async def get_version_from_dockerfile(dockerfile: File) -> str:
    dockerfile_labels = await get_dockerfile_labels(dockerfile)
    try:
        return dockerfile_labels["io.airbyte.version"]
    except KeyError:
        raise Exception("Could not get the version from the Dockerfile labels.")


class DaggerPipelineCommand(click.Command):
    def invoke(self, ctx: click.Context) -> Any:
        """Wrap parent invoke in a try catch suited to handle pipeline failures.
        Args:
            ctx (click.Context): The invocation context.
        Raises:
            e: Raise whatever exception that was caught.
        Returns:
            Any: The invocation return value.
        """
        command_name = self.name
        main_logger.info(f"Running Dagger Command {command_name}...")
        main_logger.info(
            "If you're running this command for the first time the Dagger engine image will be pulled, it can take a short minute..."
        )
        ctx.obj["report_output_prefix"] = self.render_report_output_prefix(ctx)
        dagger_logs_gcs_key = f"{ctx.obj['report_output_prefix']}/dagger-logs.txt"
        try:
            if not ctx.obj["show_dagger_logs"]:
                dagger_log_dir = Path(f"{consts.LOCAL_REPORTS_PATH_ROOT}/{ctx.obj['report_output_prefix']}")
                dagger_log_dir.mkdir(parents=True, exist_ok=True)
                dagger_log_path = Path(f"{dagger_log_dir}/dagger.log").resolve()
                dagger_log_path.touch()
                ctx.obj["dagger_logs_path"] = dagger_log_path
                main_logger.info(f"Saving dagger logs to: {dagger_log_path}")
                if ctx.obj["is_ci"]:
                    ctx.obj["dagger_logs_url"] = f"{GCS_PUBLIC_DOMAIN}/{ctx.obj['ci_report_bucket_name']}/{dagger_logs_gcs_key}"
                else:
                    ctx.obj["dagger_logs_url"] = None
            else:
                ctx.obj["dagger_logs_path"] = None
            pipeline_success = super().invoke(ctx)
            if not pipeline_success:
                raise DaggerError(f"Dagger Command {command_name} failed.")
        except DaggerError as e:
            main_logger.error(f"Dagger Command {command_name} failed", exc_info=e)
            sys.exit(1)
        finally:
            if ctx.obj.get("dagger_logs_path"):
                if ctx.obj["is_local"]:
                    main_logger.info(f"Dagger logs saved to {ctx.obj['dagger_logs_path']}")
                if ctx.obj["is_ci"]:
                    gcs_uri, public_url = upload_to_gcs(
                        ctx.obj["dagger_logs_path"], ctx.obj["ci_report_bucket_name"], dagger_logs_gcs_key, ctx.obj["ci_gcs_credentials"]
                    )
                    main_logger.info(f"Dagger logs saved to {gcs_uri}. Public URL: {public_url}")

    @staticmethod
    def render_report_output_prefix(ctx: click.Context) -> str:
        """Render the report output prefix for any command in the Connector CLI.

        The goal is to standardize the output of all logs and reports generated by the CLI
        related to a specific command, and to a specific CI context.

        Note: We cannot hoist this higher in the command hierarchy because only one level of
        subcommands are available at the time the context is created.
        """

        git_branch = ctx.obj["git_branch"]
        git_revision = ctx.obj["git_revision"]
        pipeline_start_timestamp = ctx.obj["pipeline_start_timestamp"]
        ci_context = ctx.obj["ci_context"]
        ci_job_key = ctx.obj["ci_job_key"] if ctx.obj.get("ci_job_key") else ci_context

        sanitized_branch = slugify(git_branch.replace("/", "_"))

        # get the command name for the current context, if a group then prepend the parent command name
        cmd = ctx.command_path.replace(" ", "/") if ctx.command_path else None

        path_values = [
            cmd,
            ci_job_key,
            sanitized_branch,
            pipeline_start_timestamp,
            git_revision,
        ]

        # check all values are defined
        if None in path_values:
            raise ValueError(f"Missing value required to render the report output prefix: {path_values}")

        # join all values with a slash, and convert all values to string
        return "/".join(map(str, path_values))


async def execute_concurrently(steps: List[Callable], concurrency=5):
    tasks = []
    # Asyncer does not have builtin semaphore, so control concurrency via chunks of steps
    # Anyio has semaphores but does not have the soonify method which allow access to results via the value task attribute.
    for chunk in chunked(steps, concurrency):
        async with asyncer.create_task_group() as task_group:
            tasks += [task_group.soonify(step)() for step in chunk]
    return [task.value for task in tasks]


async def export_container_to_tarball(
    context: ConnectorContext, container: Container, tar_file_name: Optional[str] = None
) -> Tuple[Optional[File], Optional[Path]]:
    """Save the container image to the host filesystem as a tar archive.

    Exporting a container image as a tar archive allows user to have a dagger built container image available on their host filesystem.
    They can load this tar file to their main docker host with 'docker load'.
    This mechanism is also used to share dagger built containers with other steps like AcceptanceTest that have their own dockerd service.
    We 'docker load' this tar file to AcceptanceTest's docker host to make sure the container under test image is available for testing.

    Returns:
        Tuple[Optional[File], Optional[Path]]: A tuple with the file object holding the tar archive on the host and its path.
    """
    if tar_file_name is None:
        tar_file_name = f"{context.connector.technical_name}_{context.git_revision}.tar"
    tar_file_name = slugify(tar_file_name)
    local_path = Path(f"{context.host_image_export_dir_path}/{tar_file_name}")
    export_success = await container.export(str(local_path), forced_compression=ImageLayerCompression.Gzip)
    if export_success:
        exported_file = (
            context.dagger_client.host().directory(context.host_image_export_dir_path, include=[tar_file_name]).file(tar_file_name)
        )
        return exported_file, local_path
    else:
        return None, None


def sanitize_gcs_credentials(raw_value: Optional[str]) -> Optional[str]:
    """Try to parse the raw string input that should contain a json object with the GCS credentials.
    It will raise an exception if the parsing fails and help us to fail fast on invalid credentials input.

    Args:
        raw_value (str): A string representing a json object with the GCS credentials.

    Returns:
        str: The raw value string if it was successfully parsed.
    """
    if raw_value is None:
        return None
    return json.dumps(json.loads(raw_value))


def format_duration(time_delta: datetime.timedelta) -> str:
    total_seconds = time_delta.total_seconds()
    if total_seconds < 60:
        return "{:.2f}s".format(total_seconds)
    minutes = int(total_seconds // 60)
    seconds = int(total_seconds % 60)
    return "{:02d}mn{:02d}s".format(minutes, seconds)


def upload_to_gcs(file_path: Path, bucket_name: str, object_name: str, credentials: str) -> Tuple[str, str]:
    """Upload a file to a GCS bucket.

    Args:
        file_path (Path): The path to the file to upload.
        bucket_name (str): The name of the GCS bucket.
        object_name (str): The name of the object in the GCS bucket.
        credentials (str): The GCS credentials as a JSON string.
    """
    credentials = service_account.Credentials.from_service_account_info(json.loads(credentials))

    client = storage.Client(credentials=credentials)
    bucket = client.get_bucket(bucket_name)
    blob = bucket.blob(object_name)
    blob.upload_from_filename(str(file_path))
    gcs_uri = f"gs://{bucket_name}/{object_name}"
    public_url = f"{GCS_PUBLIC_DOMAIN}/{bucket_name}/{object_name}"
    return gcs_uri, public_url<|MERGE_RESOLUTION|>--- conflicted
+++ resolved
@@ -58,10 +58,6 @@
     else:
         return False
 
-<<<<<<< HEAD
-def secret_host_env_variable(client: Client, name: str, default: str = ""):
-    """Add a host environment variable as a secret in a container."""
-=======
 def secret_host_variable(client: Client, name: str, default: str = ""):
     """Add a host environment variable as a secret in a container.
 
@@ -77,19 +73,14 @@
     Returns:
         Callable[[Container], Container]: A function that can be used in a `Container.with_()` method.
     """
->>>>>>> 7760f523
     def _secret_host_variable(container: Container):
         return container.with_secret_variable(
             name,
-            get_secret_host_env_variable(client, name, default)
+            get_secret_host_variable(client, name, default)
         )
     return _secret_host_variable
 
 
-<<<<<<< HEAD
-def get_secret_host_env_variable(client: Client, name: str, default: str = "") -> Secret:
-    """Creates a dagger.Secret from a host environment variable."""
-=======
 def get_secret_host_variable(client: Client, name: str, default: str = "") -> Secret:
     """Creates a dagger.Secret from a host environment variable.
 
@@ -101,7 +92,6 @@
     Returns:
         Secret: A dagger secret.
     """
->>>>>>> 7760f523
     return client.set_secret(name, os.environ.get(name, default))
 
 
